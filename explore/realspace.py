--- conflicted
+++ resolved
@@ -26,12 +26,9 @@
     USE_NUMBA = SAS_NUMBA > 0
     USE_CUDA = SAS_NUMBA > 1
 except ImportError:
-<<<<<<< HEAD
     warnings.warn("Numba not available. Code will run more slowly.")
-=======
     # Identity decorator @njit or @njit(...)
     njit = lambda f, *args, **kw: f if callable(f) else (lambda k: k)
->>>>>>> 366f9b3c
     USE_NUMBA = USE_CUDA = False
 
 # Definition of rotation matrices comes from wikipedia:
