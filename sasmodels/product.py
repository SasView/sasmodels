--- conflicted
+++ resolved
@@ -23,11 +23,7 @@
 
 # pylint: disable=unused-import
 try:
-<<<<<<< HEAD
-    from typing import Tuple, Callable
-=======
     from typing import Tuple, Callable, Union
->>>>>>> d2993270
 except ImportError:
     pass
 else:
@@ -64,19 +60,6 @@
         pars.append(par)
     return pars
 
-def make_extra_pars(p_info):
-    pars = []
-    if p_info.have_Fq:
-        par = parse_parameter(
-                "structure_factor_mode",
-                "",
-                0,
-                [["P*S","P*(1+beta*(S-1))"]],
-                "",
-                "Structure factor calculation")
-        pars.append(par)
-    return pars
-
 # TODO: core_shell_sphere model has suppressed the volume ratio calculation
 # revert it after making VR and ER available at run time as constraints.
 def make_product_info(p_info, s_info):
@@ -115,11 +98,7 @@
     s_list[0].polydisperse = False
 
     translate_name = dict((old.id, new.id) for old, new
-<<<<<<< HEAD
-                          in zip(s_pars.kernel_parameters[1:], s_list))
-=======
                           in zip(s_pars.kernel_parameters, s_list))
->>>>>>> d2993270
     combined_pars = p_pars.kernel_parameters + s_list + make_extra_pars(p_info)
     parameters = ParameterTable(combined_pars)
     parameters.max_pd = p_pars.max_pd + s_pars.max_pd
@@ -188,27 +167,14 @@
     par.name = par.id + vector_length
     return par
 
-<<<<<<< HEAD
-def _intermediates(P, S):
-    # type: (np.ndarray, np.ndarray) -> OrderedDict[str, np.ndarray]
-=======
 def _intermediates(P, S, effective_radius):
     # type: (np.ndarray, np.ndarray, float) -> OrderedDict[str, np.ndarray]
->>>>>>> d2993270
     """
     Returns intermediate results for standard product (P(Q)*S(Q))
     """
     return OrderedDict((
         ("P(Q)", P),
         ("S(Q)", S),
-<<<<<<< HEAD
-    ))
-
-def _intermediates_beta(F1, F2, S, scale, bg):
-    # type: (np.ndarray, np.ndarray, np.ndarray, np.ndarray, np.ndarray) -> OrderedDict[str, np.ndarray]
-    """
-    Returns intermediate results for beta approximation-enabled product
-=======
         ("effective_radius", effective_radius),
     ))
 
@@ -222,7 +188,6 @@
     # type: (...) -> OrderedDict[str, Union[np.ndarray, float]]
     """
     Returns intermediate results for beta approximation-enabled product. The result may be an array or a float.
->>>>>>> d2993270
     """
     # TODO: 1. include calculated Q vector
     # TODO: 2. consider implications if there are intermediate results in P(Q)
@@ -231,10 +196,7 @@
         ("S(Q)", S),
         ("beta(Q)", F1**2 / F2),
         ("S_eff(Q)", 1 + (F1**2 / F2)*(S-1)),
-<<<<<<< HEAD
-=======
         ("effective_radius", effective_radius),
->>>>>>> d2993270
         # ("I(Q)", scale*(F2 + (F1**2)*(S-1)) + bg),
     ))
 
@@ -336,25 +298,6 @@
         s_values = np.hstack(s_values).astype(self.s_kernel.dtype)
 
         # beta mode is the first parameter after the structure factor pars
-<<<<<<< HEAD
-        beta_index = 2+p_npars+s_npars
-        beta_mode = values[beta_index]
-
-        # Call the kernels
-        s_result = self.s_kernel.Iq(s_details, s_values, cutoff, False)
-        scale, background = values[0], values[1]
-        if beta_mode:
-            F1, F2, volume_avg = self.p_kernel.beta(p_details, p_values, cutoff, magnetic)
-            combined_scale = scale*volfrac/volume_avg
-
-            self.results = lambda: _intermediates_beta(F1, F2, s_result, volfrac/volume_avg, background)
-            final_result = combined_scale*(F2 + (F1**2)*(s_result - 1)) + background
-
-        else:
-            p_result = self.p_kernel.Iq(p_details, p_values, cutoff, magnetic)
-
-            self.results = lambda: _intermediates(p_result, s_result)
-=======
         extra_offset = 2+p_npars+s_npars
         if p_info.have_Fq:
             beta_mode = values[extra_offset]
@@ -390,7 +333,6 @@
             s_result = self.s_kernel.Iq(s_details, s_values, cutoff, False)
             # remember the parts for plotting later
             self.results = lambda: _intermediates(p_result, s_result, effective_radius)
->>>>>>> d2993270
             final_result = scale*(p_result*s_result) + background
 
         #call_details.show(values)
