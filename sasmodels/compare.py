#!/usr/bin/env python
# -*- coding: utf-8 -*-
"""
Program to compare models using different compute engines.

This program lets you compare results between OpenCL and DLL versions
of the code and between precision (half, fast, single, double, quad),
where fast precision is single precision using native functions for
trig, etc., and may not be completely IEEE 754 compliant.  This lets
make sure that the model calculations are stable, or if you need to
tag the model as double precision only.

Run using ./compare.sh (Linux, Mac) or compare.bat (Windows) in the
sasmodels root to see the command line options.

Note that there is no way within sasmodels to select between an
OpenCL CPU device and a GPU device, but you can do so by setting the
PYOPENCL_CTX environment variable ahead of time.  Start a python
interpreter and enter::

    import pyopencl as cl
    cl.create_some_context()

This will prompt you to select from the available OpenCL devices
and tell you which string to use for the PYOPENCL_CTX variable.
On Windows you will need to remove the quotes.
"""

from __future__ import print_function

import sys
import os
import math
import datetime
import traceback
import re

import numpy as np  # type: ignore

from . import core
from . import kerneldll
from . import kernelcl
<<<<<<< HEAD
from . import weights
=======
from . import kernelcuda
>>>>>>> cf3d0cec
from .data import plot_theory, empty_data1D, empty_data2D, load_data
from .direct_model import DirectModel, get_mesh
from .generate import FLOAT_RE, set_integration_size

# pylint: disable=unused-import
try:
    from typing import Optional, Dict, Any, Callable, Tuple
except ImportError:
    pass
else:
    from .modelinfo import ModelInfo, Parameter, ParameterSet
    from .data import Data
    Calculator = Callable[[float], np.ndarray]
# pylint: enable=unused-import

USAGE = """
usage: sascomp model [options...] [key=val]

Generate and compare SAS models.  If a single model is specified it shows
a plot of that model.  Different models can be compared, or the same model
with different parameters.  The same model with the same parameters can
be compared with different calculation engines to see the effects of precision
on the resultant values.

model or model1,model2 are the names of the models to compare (see below).

Options (* for default):

    === data generation ===
    -data="path" uses q, dq from the data file
    -noise=0 sets the measurement error dI/I
    -res=0 sets the resolution width dQ/Q if calculating with resolution
    -lowq*/-midq/-highq/-exq use q values up to 0.05, 0.2, 1.0, 10.0
    -q=min:max alternative specification of qrange
    -nq=128 sets the number of Q points in the data set
    -1d*/-2d computes 1d or 2d data
    -zero indicates that q=0 should be included

    === model parameters ===
    -preset*/-random[=seed] preset or random parameters
    -sets=n generates n random datasets with the seed given by -random=seed
    -pars/-nopars* prints the parameter set or not
    -default/-demo* use demo vs default parameters
    -sphere[=150] set up spherical integration over theta/phi using n points

    === calculation options ===
    -mono*/-poly force monodisperse or allow polydisperse random parameters
    -cutoff=1e-5* cutoff value for including a point in polydispersity
    -magnetic/-nonmagnetic* suppress magnetism
    -accuracy=Low accuracy of the resolution calculation Low, Mid, High, Xhigh
    -neval=1 sets the number of evals for more accurate timing
    -ngauss=0 overrides the number of points in the 1-D gaussian quadrature

    === precision options ===
    -engine=default uses the default calcution precision
    -single/-double/-half/-fast sets an OpenCL calculation engine
    -single!/-double!/-quad! sets an OpenMP calculation engine

    === plotting ===
    -plot*/-noplot plots or suppress the plot of the model
    -linear/-log*/-q4 intensity scaling on plots
    -hist/-nohist* plot histogram of relative error
    -abs/-rel* plot relative or absolute error
    -title="note" adds note to the plot title, after the model name
    -weights shows weights plots for the polydisperse parameters
    -profile shows the sld profile if the model has a plottable sld profile

    === output options ===
    -edit starts the parameter explorer
    -help/-html shows the model docs instead of running the model

    === environment variables ===
<<<<<<< HEAD
    -DSAS_MODELPATH=~/.sasmodels/custom_models sets path to custom models
    -DSAS_WEIGHTS_PATH=~/.sasview/weights sets path to custom distributions
    -DSAS_OPENCL=vendor:device|none sets the target OpenCL device
=======
    -DSAS_MODELPATH=path sets directory containing custom models
    -DSAS_OPENCL=vendor:device|cuda:device|none sets the target GPU device
>>>>>>> cf3d0cec
    -DXDG_CACHE_HOME=~/.cache sets the pyopencl cache root (linux only)
    -DSAS_COMPILER=tinycc|msvc|mingw|unix sets the DLL compiler
    -DSAS_OPENMP=0 set to 1 to turn on OpenMP for the DLLs
    -DSAS_DLL_PATH=~/.sasmodels/compiled_models sets the DLL cache

The interpretation of quad precision depends on architecture, and may
vary from 64-bit to 128-bit, with 80-bit floats being common (1e-19 precision).
On unix and mac you may need single quotes around the DLL computation
engines, such as -engine='single!,double!' since !, is treated as a history
expansion request in the shell.

Key=value pairs allow you to set specific values for the model parameters.
Key=value1,value2 to compare different values of the same parameter. The
value can be an expression including other parameters.

Items later on the command line override those that appear earlier.

Examples:

    # compare single and double precision calculation for a barbell
    sascomp barbell -engine=single,double

    # generate 10 random lorentz models, with seed=27
    sascomp lorentz -sets=10 -seed=27

    # compare ellipsoid with R = R_polar = R_equatorial to sphere of radius R
    sascomp sphere,ellipsoid radius_polar=radius radius_equatorial=radius

    # model timing test requires multiple evals to perform the estimate
    sascomp pringle -engine=single,double -timing=100,100 -noplot
"""

# Update docs with command line usage string.   This is separate from the usual
# doc string so that we can display it at run time if there is an error.
# lin
__doc__ = (__doc__  # pylint: disable=redefined-builtin
           + """
Program description
-------------------

""" + USAGE)

kerneldll.ALLOW_SINGLE_PRECISION_DLLS = True

def build_math_context():
    # type: () -> Dict[str, Callable]
    """build dictionary of functions from math module"""
    return dict((k, getattr(math, k))
                for k in dir(math) if not k.startswith('_'))

#: list of math functions for use in evaluating parameters
MATH = build_math_context()

# CRUFT python 2.6
if not hasattr(datetime.timedelta, 'total_seconds'):
    def delay(dt):
        """Return number date-time delta as number seconds"""
        return dt.days * 86400 + dt.seconds + 1e-6 * dt.microseconds
else:
    def delay(dt):
        """Return number date-time delta as number seconds"""
        return dt.total_seconds()


class push_seed(object):
    """
    Set the seed value for the random number generator.

    When used in a with statement, the random number generator state is
    restored after the with statement is complete.

    :Parameters:

    *seed* : int or array_like, optional
        Seed for RandomState

    :Example:

    Seed can be used directly to set the seed::

        >>> from numpy.random import randint
        >>> push_seed(24)
        <...push_seed object at...>
        >>> print(randint(0,1000000,3))
        [242082    899 211136]

    Seed can also be used in a with statement, which sets the random
    number generator state for the enclosed computations and restores
    it to the previous state on completion::

        >>> with push_seed(24):
        ...    print(randint(0,1000000,3))
        [242082    899 211136]

    Using nested contexts, we can demonstrate that state is indeed
    restored after the block completes::

        >>> with push_seed(24):
        ...    print(randint(0,1000000))
        ...    with push_seed(24):
        ...        print(randint(0,1000000,3))
        ...    print(randint(0,1000000))
        242082
        [242082    899 211136]
        899

    The restore step is protected against exceptions in the block::

        >>> with push_seed(24):
        ...    print(randint(0,1000000))
        ...    try:
        ...        with push_seed(24):
        ...            print(randint(0,1000000,3))
        ...            raise Exception()
        ...    except Exception:
        ...        print("Exception raised")
        ...    print(randint(0,1000000))
        242082
        [242082    899 211136]
        Exception raised
        899
    """
    def __init__(self, seed=None):
        # type: (Optional[int]) -> None
        self._state = np.random.get_state()
        np.random.seed(seed)

    def __enter__(self):
        # type: () -> None
        pass

    def __exit__(self, exc_type, exc_value, trace):
        # type: (Any, BaseException, Any) -> None
        np.random.set_state(self._state)

def tic():
    # type: () -> Callable[[], float]
    """
    Timer function.

    Use "toc=tic()" to start the clock and "toc()" to measure
    a time interval.
    """
    then = datetime.datetime.now()
    return lambda: delay(datetime.datetime.now() - then)


def set_beam_stop(data, radius, outer=None):
    # type: (Data, float, float) -> None
    """
    Add a beam stop of the given *radius*.  If *outer*, make an annulus.
    """
    if hasattr(data, 'qx_data'):
        q = np.sqrt(data.qx_data**2 + data.qy_data**2)
        data.mask = (q < radius)
        if outer is not None:
            data.mask |= (q >= outer)
    else:
        data.mask = (data.x < radius)
        if outer is not None:
            data.mask |= (data.x >= outer)


def parameter_range(p, v):
    # type: (str, float) -> Tuple[float, float]
    """
    Choose a parameter range based on parameter name and initial value.
    """
    # process the polydispersity options
    if p.endswith('_pd_n'):
        return 0., 100.
    elif p.endswith('_pd_nsigma'):
        return 0., 5.
    elif p.endswith('_pd_type'):
        raise ValueError("Cannot return a range for a string value")
    elif any(s in p for s in ('theta', 'phi', 'psi')):
        # orientation in [-180,180], orientation pd in [0,45]
        if p.endswith('_pd'):
            return 0., 180.
        else:
            return -180., 180.
    elif p.endswith('_pd'):
        return 0., 1.
    elif 'sld' in p:
        return -0.5, 10.
    elif p == 'background':
        return 0., 10.
    elif p == 'scale':
        return 0., 1.e3
    elif v < 0.:
        return 2.*v, -2.*v
    else:
        return 0., (2.*v if v > 0. else 1.)


def _randomize_one(model_info, name, value):
    # type: (ModelInfo, str, float) -> float
    # type: (ModelInfo, str, str) -> str
    """
    Randomize a single parameter.
    """
    # Set the amount of polydispersity/angular dispersion, but by default pd_n
    # is zero so there is no polydispersity.  This allows us to turn on/off
    # pd by setting pd_n, and still have randomly generated values
    if name.endswith('_pd'):
        par = model_info.parameters[name[:-3]]
        if par.type == 'orientation':
            # Let oriention variation peak around 13 degrees; 95% < 42 degrees
            return 180*np.random.beta(2.5, 20)
        else:
            # Let polydispersity peak around 15%; 95% < 0.4; max=100%
            return np.random.beta(1.5, 7)

    # pd is selected globally rather than per parameter, so set to 0 for no pd
    # In particular, when multiple pd dimensions, want to decrease the number
    # of points per dimension for faster computation
    if name.endswith('_pd_n'):
        return 0

    # Don't mess with distribution type for now
    if name.endswith('_pd_type'):
        return 'gaussian'

    # type-dependent value of number of sigmas; for gaussian use 3.
    if name.endswith('_pd_nsigma'):
        return 3.

    # background in the range [0.01, 1]
    if name == 'background':
        return 10**np.random.uniform(-2, 0)

    # scale defaults to 0.1% to 30% volume fraction
    if name == 'scale':
        return 10**np.random.uniform(-3, -0.5)

    # If it is a list of choices, pick one at random with equal probability
    par = model_info.parameters[name]
    if par.choices:  # choice list
        return np.random.randint(len(par.choices))

    # If it is a fixed range, pick from it with equal probability.
    # For logarithmic ranges, the model will have to override.
    if np.isfinite(par.limits).all():
        return np.random.uniform(*par.limits)

    # If the paramter is marked as an sld use the range of neutron slds
    # TODO: ought to randomly contrast match a pair of SLDs
    if par.type == 'sld':
        return np.random.uniform(-0.5, 12)

    # Limit magnetic SLDs to a smaller range, from zero to iron=5/A^2
    if par.name.endswith('_M0'):
        return np.random.uniform(0, 5)

    # Guess at the random length/radius/thickness.  In practice, all models
    # are going to set their own reasonable ranges.
    if par.type == 'volume':
        if ('length' in par.name or
                'radius' in par.name or
                'thick' in par.name):
            return 10**np.random.uniform(2, 4)

    # In the absence of any other info, select a value in [0, 2v], or
    # [-2|v|, 2|v|] if v is negative, or [0, 1] if v is zero.  Mostly the
    # model random parameter generators will override this default.
    low, high = parameter_range(par.name, value)
    limits = (max(par.limits[0], low), min(par.limits[1], high))
    return np.random.uniform(*limits)

def _random_pd(model_info, pars):
    # type: (ModelInfo, Dict[str, float]) -> None
    """
    Generate a random dispersity distribution for the model.

    1% no shape dispersity
    85% single shape parameter
    13% two shape parameters
    1% three shape parameters

    If oriented, then put dispersity in theta, add phi and psi dispersity
    with 10% probability for each.
    """
    pd = [p for p in model_info.parameters.kernel_parameters if p.polydisperse]
    pd_volume = []
    pd_oriented = []
    for p in pd:
        if p.type == 'orientation':
            pd_oriented.append(p.name)
        elif p.length_control is not None:
            n = int(pars.get(p.length_control, 1) + 0.5)
            pd_volume.extend(p.name+str(k+1) for k in range(n))
        elif p.length > 1:
            pd_volume.extend(p.name+str(k+1) for k in range(p.length))
        else:
            pd_volume.append(p.name)
    u = np.random.rand()
    n = len(pd_volume)
    if u < 0.01 or n < 1:
        pass  # 1% chance of no polydispersity
    elif u < 0.86 or n < 2:
        pars[np.random.choice(pd_volume)+"_pd_n"] = 35
    elif u < 0.99 or n < 3:
        choices = np.random.choice(len(pd_volume), size=2)
        pars[pd_volume[choices[0]]+"_pd_n"] = 25
        pars[pd_volume[choices[1]]+"_pd_n"] = 10
    else:
        choices = np.random.choice(len(pd_volume), size=3)
        pars[pd_volume[choices[0]]+"_pd_n"] = 25
        pars[pd_volume[choices[1]]+"_pd_n"] = 10
        pars[pd_volume[choices[2]]+"_pd_n"] = 5
    if pd_oriented:
        pars['theta_pd_n'] = 20
        if np.random.rand() < 0.1:
            pars['phi_pd_n'] = 5
        if np.random.rand() < 0.1:
            if any(p.name == 'psi' for p in model_info.parameters.kernel_parameters):
                #print("generating psi_pd_n")
                pars['psi_pd_n'] = 5

    ## Show selected polydispersity
    #for name, value in pars.items():
    #    if name.endswith('_pd_n') and value > 0:
    #        print(name, value, pars.get(name[:-5], 0), pars.get(name[:-2], 0))


def randomize_pars(model_info, pars):
    # type: (ModelInfo, ParameterSet) -> ParameterSet
    """
    Generate random values for all of the parameters.

    Valid ranges for the random number generator are guessed from the name of
    the parameter; this will not account for constraints such as cap radius
    greater than cylinder radius in the capped_cylinder model, so
    :func:`constrain_pars` needs to be called afterward..
    """
    # Note: the sort guarantees order of calls to random number generator
    random_pars = dict((p, _randomize_one(model_info, p, v))
                       for p, v in sorted(pars.items()))
    if model_info.random is not None:
        random_pars.update(model_info.random())
    _random_pd(model_info, random_pars)
    return random_pars


def limit_dimensions(model_info, pars, maxdim):
    # type: (ModelInfo, ParameterSet, float) -> None
    """
    Limit parameters of units of Ang to maxdim.
    """
    for p in model_info.parameters.call_parameters:
        value = pars[p.name]
        if p.units == 'Ang' and value > maxdim:
            pars[p.name] = maxdim*10**np.random.uniform(-3, 0)

def constrain_pars(model_info, pars):
    # type: (ModelInfo, ParameterSet) -> None
    """
    Restrict parameters to valid values.

    This includes model specific code for models such as capped_cylinder
    which need to support within model constraints (cap radius more than
    cylinder radius in this case).

    Warning: this updates the *pars* dictionary in place.
    """
    # TODO: move the model specific code to the individual models
    name = model_info.id
    # if it is a product model, then just look at the form factor since
    # none of the structure factors need any constraints.
    if '*' in name:
        name = name.split('*')[0]

    # Suppress magnetism for python models (not yet implemented)
    if callable(model_info.Iq):
        pars.update(suppress_magnetism(pars))

    if name == 'barbell':
        if pars['radius_bell'] < pars['radius']:
            pars['radius'], pars['radius_bell'] = pars['radius_bell'], pars['radius']

    elif name == 'capped_cylinder':
        if pars['radius_cap'] < pars['radius']:
            pars['radius'], pars['radius_cap'] = pars['radius_cap'], pars['radius']

    elif name == 'guinier':
        # Limit guinier to an Rg such that Iq > 1e-30 (single precision cutoff)
        # I(q) = A e^-(Rg^2 q^2/3) > e^-(30 ln 10)
        # => ln A - (Rg^2 q^2/3) > -30 ln 10
        # => Rg^2 q^2/3 < 30 ln 10 + ln A
        # => Rg < sqrt(90 ln 10 + 3 ln A)/q
        #q_max = 0.2  # mid q maximum
        q_max = 1.0  # high q maximum
        rg_max = np.sqrt(90*np.log(10) + 3*np.log(pars['scale']))/q_max
        pars['rg'] = min(pars['rg'], rg_max)

    elif name == 'pearl_necklace':
        if pars['radius'] < pars['thick_string']:
            pars['radius'], pars['thick_string'] = pars['thick_string'], pars['radius']

    elif name == 'rpa':
        # Make sure phi sums to 1.0
        if pars['case_num'] < 2:
            pars['Phi1'] = 0.
            pars['Phi2'] = 0.
        elif pars['case_num'] < 5:
            pars['Phi1'] = 0.
        total = sum(pars['Phi'+c] for c in '1234')
        for c in '1234':
            pars['Phi'+c] /= total

def parlist(model_info, pars, is2d):
    # type: (ModelInfo, ParameterSet, bool) -> str
    """
    Format the parameter list for printing.
    """
    is2d = True
    lines = []
    parameters = model_info.parameters
    magnetic = False
    magnetic_pars = []
    for p in parameters.user_parameters(pars, is2d):
        if any(p.id.endswith(x) for x in ('_M0', '_mtheta', '_mphi')):
            continue
        if p.id.startswith('up:'):
            magnetic_pars.append("%s=%s"%(p.id, pars.get(p.id, p.default)))
            continue
        fields = dict(
            value=pars.get(p.id, p.default),
            pd=pars.get(p.id+"_pd", 0.),
            n=int(pars.get(p.id+"_pd_n", 0)),
            nsigma=pars.get(p.id+"_pd_nsgima", 3.),
            pdtype=pars.get(p.id+"_pd_type", 'gaussian'),
            relative_pd=p.relative_pd,
            M0=pars.get(p.id+'_M0', 0.),
            mphi=pars.get(p.id+'_mphi', 0.),
            mtheta=pars.get(p.id+'_mtheta', 0.),
        )
        lines.append(_format_par(p.name, **fields))
        magnetic = magnetic or fields['M0'] != 0.
    if magnetic and magnetic_pars:
        lines.append(" ".join(magnetic_pars))
    return "\n".join(lines)

    #return "\n".join("%s: %s"%(p, v) for p, v in sorted(pars.items()))

def _format_par(name, value=0., pd=0., n=0, nsigma=3., pdtype='gaussian',
                relative_pd=False, M0=0., mphi=0., mtheta=0.):
    # type: (str, float, float, int, float, str) -> str
    line = "%s: %g"%(name, value)
    if pd != 0.  and n != 0:
        if relative_pd:
            pd *= value
        line += " +/- %g  (%d points in [-%g,%g] sigma %s)"\
                % (pd, n, nsigma, nsigma, pdtype)
    if M0 != 0.:
        line += "  M0:%.3f  mtheta:%.1f  mphi:%.1f" % (M0, mtheta, mphi)
    return line

def suppress_pd(pars, suppress=True):
    # type: (ParameterSet) -> ParameterSet
    """
    If suppress is True complete eliminate polydispersity of the model to test
    models more quickly.  If suppress is False, make sure at least one
    parameter is polydisperse, setting the first polydispersity parameter to
    15% if no polydispersity is given (with no explicit demo parameters given
    in the model, there will be no default polydispersity).
    """
    pars = pars.copy()
    #print("pars=", pars)
    if suppress:
        for p in pars:
            if p.endswith("_pd_n"):
                pars[p] = 0
    else:
        any_pd = False
        first_pd = None
        for p in pars:
            if p.endswith("_pd_n"):
                pd = pars.get(p[:-2], 0.)
                any_pd |= (pars[p] != 0 and pd != 0.)
                if first_pd is None:
                    first_pd = p
        if not any_pd and first_pd is not None:
            if pars[first_pd] == 0:
                pars[first_pd] = 35
            if first_pd[:-2] not in pars or pars[first_pd[:-2]] == 0:
                pars[first_pd[:-2]] = 0.15
    return pars

def suppress_magnetism(pars, suppress=True):
    # type: (ParameterSet) -> ParameterSet
    """
    If suppress is True complete eliminate magnetism of the model to test
    models more quickly.  If suppress is False, make sure at least one sld
    parameter is magnetic, setting the first parameter to have a strong
    magnetic sld (8/A^2) at 60 degrees (with no explicit demo parameters given
    in the model, there will be no default magnetism).
    """
    pars = pars.copy()
    if suppress:
        for p in pars:
            if p.endswith("_M0"):
                pars[p] = 0
    else:
        any_mag = False
        first_mag = None
        for p in pars:
            if p.endswith("_M0"):
                any_mag |= (pars[p] != 0)
                if first_mag is None:
                    first_mag = p
        if not any_mag and first_mag is not None:
            pars[first_mag] = 8.
    return pars


def time_calculation(calculator, pars, evals=1):
    # type: (Calculator, ParameterSet, int) -> Tuple[np.ndarray, float]
    """
    Compute the average calculation time over N evaluations.

    An additional call is generated without polydispersity in order to
    initialize the calculation engine, and make the average more stable.
    """
    # initialize the code so time is more accurate
    if evals > 1:
        calculator(**suppress_pd(pars))
    toc = tic()
    # make sure there is at least one eval
    value = calculator(**pars)
    for _ in range(evals-1):
        value = calculator(**pars)
    average_time = toc()*1000. / evals
    #print("I(q)",value)
    return value, average_time

def make_data(opts):
    # type: (Dict[str, Any], float) -> Tuple[Data, np.ndarray]
    """
    Generate an empty dataset, used with the model to set Q points
    and resolution.

    *opts* contains the options, with 'qmax', 'nq', 'res',
    'accuracy', 'is2d' and 'view' parsed from the command line.
    """
    qmin, qmax, nq, res = opts['qmin'], opts['qmax'], opts['nq'], opts['res']
    if opts['is2d']:
        q = np.linspace(-qmax, qmax, nq)  # type: np.ndarray
        data = empty_data2D(q, resolution=res)
        data.accuracy = opts['accuracy']
        set_beam_stop(data, qmin)
        index = ~data.mask
    else:
        if opts['view'] == 'log' and not opts['zero']:
            q = np.logspace(math.log10(qmin), math.log10(qmax), nq)
        else:
            q = np.linspace(qmin, qmax, nq)
        if opts['zero']:
            q = np.hstack((0, q))
        # TODO: provide command line control of lambda and Delta lambda/lambda
        #L, dLoL = 5, 0.14/np.sqrt(6)  # wavelength and 14% triangular FWHM
        L, dLoL = 0, 0
        data = empty_data1D(q, resolution=res, L=L, dL=L*dLoL)
        index = slice(None, None)
    return data, index

DTYPE_MAP = {
    'half': '16',
    'fast': 'fast',
    'single': '32',
    'double': '64',
    'quad': '128',
    'f16': '16',
    'f32': '32',
    'f64': '64',
    'float16': '16',
    'float32': '32',
    'float64': '64',
    'float128': '128',
    'longdouble': '128',
}
def eval_opencl(model_info, data, dtype='single', cutoff=0.):
    # type: (ModelInfo, Data, str, float) -> Calculator
    """
    Return a model calculator using the OpenCL calculation engine.
    """

def eval_ctypes(model_info, data, dtype='double', cutoff=0.):
    # type: (ModelInfo, Data, str, float) -> Calculator
    """
    Return a model calculator using the DLL calculation engine.
    """
    model = core.build_model(model_info, dtype=dtype, platform="dll")
    calculator = DirectModel(data, model, cutoff=cutoff)
    calculator.engine = "OMP%s"%DTYPE_MAP[str(model.dtype)]
    return calculator

def make_engine(model_info, data, dtype, cutoff, ngauss=0):
    # type: (ModelInfo, Data, str, float) -> Calculator
    """
    Generate the appropriate calculation engine for the given datatype.

    Datatypes with '!' appended are evaluated using external C DLLs rather
    than OpenCL.
    """
    if ngauss:
        set_integration_size(model_info, ngauss)

    if (dtype != "default" and not dtype.endswith('!') 
            and not (kernelcl.use_opencl() or kernelcuda.use_cuda())):
        raise RuntimeError("OpenCL not available " + kernelcl.OPENCL_ERROR)

    model = core.build_model(model_info, dtype=dtype, platform="ocl")
    calculator = DirectModel(data, model, cutoff=cutoff)
    engine_type = calculator._model.__class__.__name__.replace('Model', '').upper()
    bits = calculator._model.dtype.itemsize*8
    precision = "fast" if getattr(calculator._model, 'fast', False) else str(bits)
    calculator.engine = "%s[%s]" % (engine_type, precision)
    return calculator

def _show_invalid(data, theory):
    # type: (Data, np.ma.ndarray) -> None
    """
    Display a list of the non-finite values in theory.
    """
    if not theory.mask.any():
        return

    if hasattr(data, 'x'):
        bad = zip(data.x[theory.mask], theory[theory.mask])
        print("   *** ", ", ".join("I(%g)=%g"%(x, y) for x, y in bad))


def compare(opts, limits=None, maxdim=np.inf):
    # type: (Dict[str, Any], Optional[Tuple[float, float]]) -> Tuple[float, float]
    """
    Preform a comparison using options from the command line.

    *limits* are the limits on the values to use, either to set the y-axis
    for 1D or to set the colormap scale for 2D.  If None, then they are
    inferred from the data and returned. When exploring using Bumps,
    the limits are set when the model is initially called, and maintained
    as the values are adjusted, making it easier to see the effects of the
    parameters.

    *maxdim* is the maximum value for any parameter with units of Angstrom.
    """
    for k in range(opts['sets']):
        if k > 0:
            # print a separate seed for each dataset for better reproducibility
            new_seed = np.random.randint(1000000)
            print("=== Set %d uses -random=%i ==="%(k+1, new_seed))
            np.random.seed(new_seed)
        opts['pars'] = parse_pars(opts, maxdim=maxdim)
        if opts['pars'] is None:
            return
        result = run_models(opts, verbose=True)
        if opts['plot']:
            if opts['is2d'] and k > 0:
                import matplotlib.pyplot as plt
                plt.figure()
            limits = plot_models(opts, result, limits=limits, setnum=k)
        if opts['show_weights']:
            base, _ = opts['engines']
            base_pars, _ = opts['pars']
            model_info = base._kernel.info
            dim = base._kernel.dim
            weights.plot_weights(model_info, get_mesh(model_info, base_pars, dim=dim))
        if opts['show_profile']:
            import pylab
            base, comp = opts['engines']
            base_pars, comp_pars = opts['pars']
            have_base = base._kernel.info.profile is not None
            have_comp = (
                comp is not None
                and comp._kernel.info.profile is not None
                and base_pars != comp_pars
            )
            if have_base or have_comp:
                pylab.figure()
            if have_base:
                plot_profile(base._kernel.info, **base_pars)
            if have_comp:
                plot_profile(comp._kernel.info, label='comp', **comp_pars)
                pylab.legend()
    if opts['plot']:
        import matplotlib.pyplot as plt
        plt.show()
    return limits

def plot_profile(model_info, label='base', **args):
    # type: (ModelInfo, List[Tuple[float, np.ndarray, np.ndarray]]) -> None
    """
    Plot the profile returned by the model profile method.

    *model_info* defines model parameters, etc.

    *mesh* is a list of tuples containing (*value*, *dispersity*, *weights*)
    for each parameter, where (*dispersity*, *weights*) pairs are the
    distributions to be plotted.
    """
    import pylab

    args = dict((k, v) for k, v in args.items()
                if "_pd" not in k
                   and ":" not in k
                   and k not in ("background", "scale", "theta", "phi", "psi"))
    args = args.copy()

    args.pop('scale', 1.)
    args.pop('background', 0.)
    z, rho = model_info.profile(**args)
    #pylab.interactive(True)
    pylab.plot(z, rho, '-', label=label)
    pylab.grid(True)
    #pylab.show()



def run_models(opts, verbose=False):
    # type: (Dict[str, Any]) -> Dict[str, Any]
    """
    Process a parameter set, return calculation results and times.
    """

    base, comp = opts['engines']
    base_n, comp_n = opts['count']
    base_pars, comp_pars = opts['pars']
    base_data, comp_data = opts['data']

    comparison = comp is not None

    base_time = comp_time = None
    base_value = comp_value = resid = relerr = None

    # Base calculation
    try:
        base_raw, base_time = time_calculation(base, base_pars, base_n)
        base_value = np.ma.masked_invalid(base_raw)
        if verbose:
            print("%s t=%.2f ms, intensity=%.0f"
                  % (base.engine, base_time, base_value.sum()))
        _show_invalid(base_data, base_value)
    except ImportError:
        traceback.print_exc()

    # Comparison calculation
    if comparison:
        try:
            comp_raw, comp_time = time_calculation(comp, comp_pars, comp_n)
            comp_value = np.ma.masked_invalid(comp_raw)
            if verbose:
                print("%s t=%.2f ms, intensity=%.0f"
                      % (comp.engine, comp_time, comp_value.sum()))
            _show_invalid(base_data, comp_value)
        except ImportError:
            traceback.print_exc()

    # Compare, but only if computing both forms
    if comparison:
        resid = (base_value - comp_value)
        relerr = resid/np.where(comp_value != 0., abs(comp_value), 1.0)
        if verbose:
            _print_stats("|%s-%s|"
                         % (base.engine, comp.engine) + (" "*(3+len(comp.engine))),
                         resid)
            _print_stats("|(%s-%s)/%s|"
                         % (base.engine, comp.engine, comp.engine),
                         relerr)

    return dict(base_value=base_value, comp_value=comp_value,
                base_time=base_time, comp_time=comp_time,
                resid=resid, relerr=relerr)


def _print_stats(label, err):
    # type: (str, np.ma.ndarray) -> None
    # work with trimmed data, not the full set
    sorted_err = np.sort(abs(err.compressed()))
    if len(sorted_err) == 0:
        print(label + "  no valid values")
        return

    p50 = int((len(sorted_err)-1)*0.50)
    p98 = int((len(sorted_err)-1)*0.98)
    data = [
        "max:%.3e"%sorted_err[-1],
        "median:%.3e"%sorted_err[p50],
        "98%%:%.3e"%sorted_err[p98],
        "rms:%.3e"%np.sqrt(np.mean(sorted_err**2)),
        "zero-offset:%+.3e"%np.mean(sorted_err),
        ]
    print(label+"  "+"  ".join(data))


def plot_models(opts, result, limits=None, setnum=0):
    # type: (Dict[str, Any], Dict[str, Any], Optional[Tuple[float, float]]) -> Tuple[float, float]
    """
    Plot the results from :func:`run_model`.
    """
    import matplotlib.pyplot as plt

    base_value, comp_value = result['base_value'], result['comp_value']
    base_time, comp_time = result['base_time'], result['comp_time']
    resid, relerr = result['resid'], result['relerr']

    have_base, have_comp = (base_value is not None), (comp_value is not None)
    base, comp = opts['engines']
    base_data, comp_data = opts['data']
    use_data = (opts['datafile'] is not None) and (have_base ^ have_comp)

    # Plot if requested
    view = opts['view']
    #view = 'log'
    if limits is None:
        vmin, vmax = np.inf, -np.inf
        if have_base:
            vmin = min(vmin, base_value.min())
            vmax = max(vmax, base_value.max())
        if have_comp:
            vmin = min(vmin, comp_value.min())
            vmax = max(vmax, comp_value.max())
        limits = vmin, vmax

    if have_base:
        if have_comp:
            plt.subplot(131)
        plot_theory(base_data, base_value, view=view, use_data=use_data, limits=limits)
        plt.title("%s t=%.2f ms"%(base.engine, base_time))
        #cbar_title = "log I"
    if have_comp:
        if have_base:
            plt.subplot(132)
        if not opts['is2d'] and have_base:
            plot_theory(comp_data, base_value, view=view, use_data=use_data, limits=limits)
        plot_theory(comp_data, comp_value, view=view, use_data=use_data, limits=limits)
        plt.title("%s t=%.2f ms"%(comp.engine, comp_time))
        #cbar_title = "log I"
    if have_base and have_comp:
        plt.subplot(133)
        if not opts['rel_err']:
            err, errstr, errview = resid, "abs err", "linear"
        else:
            err, errstr, errview = abs(relerr), "rel err", "log"
            if (err == 0.).all():
                errview = 'linear'
        if 0:  # 95% cutoff
            sorted_err = np.sort(err.flatten())
            cutoff = sorted_err[int(sorted_err.size*0.95)]
            err[err > cutoff] = cutoff
        #err,errstr = base/comp,"ratio"
        # Note: base_data only since base and comp have same q values (though
        # perhaps different resolution), and we are plotting the difference
        # at each q
        plot_theory(base_data, None, resid=err, view=errview, use_data=use_data)
        plt.xscale('log' if view == 'log' and not opts['is2d'] else 'linear')
        plt.legend(['P%d'%(k+1) for k in range(setnum+1)], loc='best')
        plt.title("max %s = %.3g"%(errstr, abs(err).max()))
        #cbar_title = errstr if errview=="linear" else "log "+errstr
    #if is2D:
    #    h = plt.colorbar()
    #    h.ax.set_title(cbar_title)
    fig = plt.gcf()
    extra_title = ' '+opts['title'] if opts['title'] else ''
    fig.suptitle(":".join(opts['name']) + extra_title)

    if have_base and have_comp and opts['show_hist']:
        plt.figure()
        v = relerr
        v[v == 0] = 0.5*np.min(np.abs(v[v != 0]))
        plt.hist(np.log10(np.abs(v)), normed=1, bins=50)
        plt.xlabel('log10(err), err = |(%s - %s) / %s|'
                   % (base.engine, comp.engine, comp.engine))
        plt.ylabel('P(err)')
        plt.title('Distribution of relative error between calculation engines')

    return limits


# ===========================================================================
#

# Set of command line options.
# Normal options such as -plot/-noplot are specified as 'name'.
# For options such as -nq=500 which require a value use 'name='.
#
OPTIONS = [
    # Plotting
    'plot', 'noplot',
    'weights', 'profile',
    'linear', 'log', 'q4',
    'rel', 'abs',
    'hist', 'nohist',
    'title=',

    # Data generation
    'data=', 'noise=', 'res=', 'nq=', 'q=',
    'lowq', 'midq', 'highq', 'exq', 'zero',
    '2d', '1d',

    # Parameter set
    'preset', 'random', 'random=', 'sets=',
    'demo', 'default',  # TODO: remove demo/default
    'nopars', 'pars',
    'sphere', 'sphere=', # integrate over a sphere in 2d with n points

    # Calculation options
    'poly', 'mono', 'cutoff=',
    'magnetic', 'nonmagnetic',
    'accuracy=', 'ngauss=',
    'neval=',  # for timing...

    # Precision options
    'engine=',
    'half', 'fast', 'single', 'double', 'single!', 'double!', 'quad!',

    # Output options
    'help', 'html', 'edit',
    ]

NAME_OPTIONS = (lambda: set(k for k in OPTIONS if not k.endswith('=')))()
VALUE_OPTIONS = (lambda: [k[:-1] for k in OPTIONS if k.endswith('=')])()


def columnize(items, indent="", width=79):
    # type: (List[str], str, int) -> str
    """
    Format a list of strings into columns.

    Returns a string with carriage returns ready for printing.
    """
    column_width = max(len(w) for w in items) + 1
    num_columns = (width - len(indent)) // column_width
    num_rows = len(items) // num_columns
    items = items + [""] * (num_rows * num_columns - len(items))
    columns = [items[k*num_rows:(k+1)*num_rows] for k in range(num_columns)]
    lines = [" ".join("%-*s"%(column_width, entry) for entry in row)
             for row in zip(*columns)]
    output = indent + ("\n"+indent).join(lines)
    return output


def get_pars(model_info, use_demo=False):
    # type: (ModelInfo, bool) -> ParameterSet
    """
    Extract demo parameters from the model definition.
    """
    # Get the default values for the parameters
    pars = {}
    for p in model_info.parameters.call_parameters:
        parts = [('', p.default)]
        if p.polydisperse:
            parts.append(('_pd', 0.0))
            parts.append(('_pd_n', 0))
            parts.append(('_pd_nsigma', 3.0))
            parts.append(('_pd_type', "gaussian"))
        for ext, val in parts:
            if p.length > 1:
                dict(("%s%d%s" % (p.id, k, ext), val)
                     for k in range(1, p.length+1))
            else:
                pars[p.id + ext] = val

    # Plug in values given in demo
    if use_demo and model_info.demo:
        pars.update(model_info.demo)
    return pars

INTEGER_RE = re.compile("^[+-]?[1-9][0-9]*$")
def isnumber(s):
    # type: (str) -> bool
    """Return True if string contains an int or float"""
    match = FLOAT_RE.match(s)
    isfloat = (match and not s[match.end():])
    return isfloat or INTEGER_RE.match(s)

# For distinguishing pairs of models for comparison
# key-value pair separator =
# shell characters  | & ; <> $ % ' " \ # `
# model and parameter names _
# parameter expressions - + * / . ( )
# path characters including tilde expansion and windows drive ~ / :
# not sure about brackets [] {}
# maybe one of the following @ ? ^ ! ,
PAR_SPLIT = ','
def parse_opts(argv):
    # type: (List[str]) -> Dict[str, Any]
    """
    Parse command line options.
    """
    MODELS = core.list_models()
    flags = [arg for arg in argv
             if arg.startswith('-')]
    values = [arg for arg in argv
              if not arg.startswith('-') and '=' in arg]
    positional_args = [arg for arg in argv
                       if not arg.startswith('-') and '=' not in arg]
    models = "\n    ".join("%-15s"%v for v in MODELS)
    if len(positional_args) == 0:
        print(USAGE)
        print("\nAvailable models:")
        print(columnize(MODELS, indent="  "))
        return None

    invalid = [o[1:] for o in flags
               if not (o[1:] in NAME_OPTIONS
                       or any(o.startswith('-%s='%t) for t in VALUE_OPTIONS)
                       or o.startswith('-D'))]
    if invalid:
        print("Invalid options: %s"%(", ".join(invalid)))
        return None

    name = positional_args[-1]

    # pylint: disable=bad-whitespace,C0321
    # Interpret the flags
    opts = {
        'plot'      : True,
        'view'      : 'log',
        'is2d'      : False,
        'qmin'      : None,
        'qmax'      : 0.05,
        'nq'        : 128,
        'res'       : '0.0',
        'noise'     : 0.0,
        'accuracy'  : 'Low',
        'cutoff'    : '0.0',
        'seed'      : -1,  # default to preset
        'mono'      : True,
        # Default to magnetic a magnetic moment is set on the command line
        'magnetic'  : False,
        'show_pars' : False,
        'show_hist' : False,
        'rel_err'   : True,
        'explore'   : False,
        'use_demo'  : True,
        'zero'      : False,
        'html'      : False,
        'title'     : None,
        'datafile'  : None,
        'sets'      : 0,
        'engine'    : 'default',
        'count'     : '1',
        'show_weights' : False,
        'show_profile' : False,
        'sphere'    : 0,
        'ngauss'    : '0',
    }
    for arg in flags:
        if arg == '-noplot':    opts['plot'] = False
        elif arg == '-plot':    opts['plot'] = True
        elif arg == '-linear':  opts['view'] = 'linear'
        elif arg == '-log':     opts['view'] = 'log'
        elif arg == '-q4':      opts['view'] = 'q4'
        elif arg == '-1d':      opts['is2d'] = False
        elif arg == '-2d':      opts['is2d'] = True
        elif arg == '-exq':     opts['qmax'] = 10.0
        elif arg == '-highq':   opts['qmax'] = 1.0
        elif arg == '-midq':    opts['qmax'] = 0.2
        elif arg == '-lowq':    opts['qmax'] = 0.05
        elif arg == '-zero':    opts['zero'] = True
        elif arg.startswith('-nq='):       opts['nq'] = int(arg[4:])
        elif arg.startswith('-q='):
            opts['qmin'], opts['qmax'] = [float(v) for v in arg[3:].split(':')]
        elif arg.startswith('-res='):      opts['res'] = arg[5:]
        elif arg.startswith('-noise='):    opts['noise'] = float(arg[7:])
        elif arg.startswith('-sets='):     opts['sets'] = int(arg[6:])
        elif arg.startswith('-accuracy='): opts['accuracy'] = arg[10:]
        elif arg.startswith('-cutoff='):   opts['cutoff'] = arg[8:]
        elif arg.startswith('-title='):    opts['title'] = arg[7:]
        elif arg.startswith('-data='):     opts['datafile'] = arg[6:]
        elif arg.startswith('-engine='):   opts['engine'] = arg[8:]
        elif arg.startswith('-neval='):    opts['count'] = arg[7:]
        elif arg.startswith('-ngauss='):   opts['ngauss'] = arg[8:]
        elif arg.startswith('-random='):
            opts['seed'] = int(arg[8:])
            opts['sets'] = 0
        elif arg == '-random':
            opts['seed'] = np.random.randint(1000000)
            opts['sets'] = 0
        elif arg.startswith('-sphere'):
            opts['sphere'] = int(arg[8:]) if len(arg) > 7 else 150
            opts['is2d'] = True
        elif arg == '-preset':  opts['seed'] = -1
        elif arg == '-mono':    opts['mono'] = True
        elif arg == '-poly':    opts['mono'] = False
        elif arg == '-magnetic':       opts['magnetic'] = True
        elif arg == '-nonmagnetic':    opts['magnetic'] = False
        elif arg == '-pars':    opts['show_pars'] = True
        elif arg == '-nopars':  opts['show_pars'] = False
        elif arg == '-hist':    opts['show_hist'] = True
        elif arg == '-nohist':  opts['show_hist'] = False
        elif arg == '-rel':     opts['rel_err'] = True
        elif arg == '-abs':     opts['rel_err'] = False
        elif arg == '-half':    opts['engine'] = 'half'
        elif arg == '-fast':    opts['engine'] = 'fast'
        elif arg == '-single':  opts['engine'] = 'single'
        elif arg == '-double':  opts['engine'] = 'double'
        elif arg == '-single!': opts['engine'] = 'single!'
        elif arg == '-double!': opts['engine'] = 'double!'
        elif arg == '-quad!':   opts['engine'] = 'quad!'
        elif arg == '-edit':    opts['explore'] = True
        elif arg == '-demo':    opts['use_demo'] = True
        elif arg == '-default': opts['use_demo'] = False
        elif arg == '-weights': opts['show_weights'] = True
        elif arg == '-profile': opts['show_profile'] = True
        elif arg == '-html':    opts['html'] = True
        elif arg == '-help':    opts['html'] = True
        elif arg.startswith('-D'):
            var, val = arg[2:].split('=')
            os.environ[var] = val
    # pylint: enable=bad-whitespace,C0321

    # Magnetism forces 2D for now
    if opts['magnetic']:
        opts['is2d'] = True

    # Force random if sets is used
    if opts['sets'] >= 1 and opts['seed'] < 0:
        opts['seed'] = np.random.randint(1000000)
    if opts['sets'] == 0:
        opts['sets'] = 1

    # Create the computational engines
    if opts['qmin'] is None:
        opts['qmin'] = 0.001*opts['qmax']

    comparison = any(PAR_SPLIT in v for v in values)

    if PAR_SPLIT in name:
        names = name.split(PAR_SPLIT, 2)
        comparison = True
    else:
        names = [name]*2
    try:
        model_info = [core.load_model_info(k) for k in names]
    except ImportError as exc:
        print(str(exc))
        print("Could not find model; use one of:\n    " + models)
        return None

    if PAR_SPLIT in opts['ngauss']:
        opts['ngauss'] = [int(k) for k in opts['ngauss'].split(PAR_SPLIT, 2)]
        comparison = True
    else:
        opts['ngauss'] = [int(opts['ngauss'])]*2

    if PAR_SPLIT in opts['engine']:
        opts['engine'] = opts['engine'].split(PAR_SPLIT, 2)
        comparison = True
    else:
        opts['engine'] = [opts['engine']]*2

    if PAR_SPLIT in opts['count']:
        opts['count'] = [int(k) for k in opts['count'].split(PAR_SPLIT, 2)]
        comparison = True
    else:
        opts['count'] = [int(opts['count'])]*2

    if PAR_SPLIT in opts['cutoff']:
        opts['cutoff'] = [float(k) for k in opts['cutoff'].split(PAR_SPLIT, 2)]
        comparison = True
    else:
        opts['cutoff'] = [float(opts['cutoff'])]*2

    if PAR_SPLIT in opts['res']:
        opts['res'] = [float(k) for k in opts['res'].split(PAR_SPLIT, 2)]
        comparison = True
    else:
        opts['res'] = [float(opts['res'])]*2

    if opts['datafile'] is not None:
        data0 = load_data(os.path.expanduser(opts['datafile']))
        data = data0, data0
    else:
        # Hack around the fact that make_data doesn't take a pair of resolutions
        res = opts['res']
        opts['res'] = res[0]
        data0, _ = make_data(opts)
        if res[0] != res[1]:
            opts['res'] = res[1]
            data1, _ = make_data(opts)
        else:
            data1 = data0
        opts['res'] = res
        data = data0, data1

    base = make_engine(model_info[0], data[0], opts['engine'][0],
                       opts['cutoff'][0], opts['ngauss'][0])
    if comparison:
        comp = make_engine(model_info[1], data[1], opts['engine'][1],
                           opts['cutoff'][1], opts['ngauss'][1])
    else:
        comp = None

    # pylint: disable=bad-whitespace
    # Remember it all
    opts.update({
        'data'      : data,
        'name'      : names,
        'info'      : model_info,
        'engines'   : [base, comp],
        'values'    : values,
    })
    # pylint: enable=bad-whitespace

    # Set the integration parameters to the half sphere
    if opts['sphere'] > 0:
        set_spherical_integration_parameters(opts, opts['sphere'])

    return opts

def set_spherical_integration_parameters(opts, steps):
    # type: (Dict[str, Any], int) -> None
    """
    Set integration parameters for spherical integration over the entire
    surface in theta-phi coordinates.
    """
    # Set the integration parameters to the half sphere
    opts['values'].extend([
        #'theta=90',
        'theta_pd=%g'%(90/np.sqrt(3)),
        'theta_pd_n=%d'%steps,
        'theta_pd_type=rectangle',
        #'phi=0',
        'phi_pd=%g'%(180/np.sqrt(3)),
        'phi_pd_n=%d'%(2*steps),
        'phi_pd_type=rectangle',
        #'background=0',
    ])
    if 'psi' in opts['info'][0].parameters:
        opts['values'].extend([
            #'psi=0',
            'psi_pd=%g'%(180/np.sqrt(3)),
            'psi_pd_n=%d'%(2*steps),
            'psi_pd_type=rectangle',
        ])

def parse_pars(opts, maxdim=np.inf):
    # type: (Dict[str, Any], float) -> Tuple[Dict[str, float], Dict[str, float]]
    """
    Generate a parameter set.

    The default values come from the model, or a randomized model if a seed
    value is given.  Next, evaluate any parameter expressions, constraining
    the value of the parameter within and between models.  If *maxdim* is
    given, limit parameters with units of Angstrom to this value.

    Returns a pair of parameter dictionaries for base and comparison models.
    """
    model_info, model_info2 = opts['info']

    # Get demo parameters from model definition, or use default parameters
    # if model does not define demo parameters
    pars = get_pars(model_info, opts['use_demo'])
    pars2 = get_pars(model_info2, opts['use_demo'])
    pars2.update((k, v) for k, v in pars.items() if k in pars2)
    # randomize parameters
    #pars.update(set_pars)  # set value before random to control range
    if opts['seed'] > -1:
        pars = randomize_pars(model_info, pars)
        limit_dimensions(model_info, pars, maxdim)
        if model_info != model_info2:
            pars2 = randomize_pars(model_info2, pars2)
            limit_dimensions(model_info2, pars2, maxdim)
            # Share values for parameters with the same name
            for k, v in pars.items():
                if k in pars2:
                    pars2[k] = v
        else:
            pars2 = pars.copy()
        constrain_pars(model_info, pars)
        constrain_pars(model_info2, pars2)
    pars = suppress_pd(pars, opts['mono'])
    pars2 = suppress_pd(pars2, opts['mono'])
    pars = suppress_magnetism(pars, not opts['magnetic'])
    pars2 = suppress_magnetism(pars2, not opts['magnetic'])

    # Fill in parameters given on the command line
    presets = {}
    presets2 = {}
    for arg in opts['values']:
        k, v = arg.split('=', 1)
        if k not in pars and k not in pars2:
            # extract base name without polydispersity info
            s = set(p.split('_pd')[0] for p in pars)
            print("%r invalid; parameters are: %s"%(k, ", ".join(sorted(s))))
            return None
        v1, v2 = v.split(PAR_SPLIT, 2) if PAR_SPLIT in v else (v, v)
        if v1 and k in pars:
            presets[k] = float(v1) if isnumber(v1) else v1
        if v2 and k in pars2:
            presets2[k] = float(v2) if isnumber(v2) else v2

    # If pd given on the command line, default pd_n to 35
    for k, v in list(presets.items()):
        if k.endswith('_pd'):
            presets.setdefault(k+'_n', 35.)
    for k, v in list(presets2.items()):
        if k.endswith('_pd'):
            presets2.setdefault(k+'_n', 35.)

    # Evaluate preset parameter expressions
    # Note: need to replace ':' with '_' in parameter names and expressions
    # in order to support math on magnetic parameters.
    context = MATH.copy()
    context['np'] = np
    context.update((k.replace(':', '_'), v) for k, v in pars.items())
    context.update((k, v) for k, v in presets.items() if isinstance(v, float))
    #for k,v in sorted(context.items()): print(k, v)
    for k, v in presets.items():
        if not isinstance(v, float) and not k.endswith('_type'):
            presets[k] = eval(v.replace(':', '_'), context)
    context.update(presets)
    context.update((k.replace(':', '_'), v) for k, v in presets2.items() if isinstance(v, float))
    for k, v in presets2.items():
        if not isinstance(v, float) and not k.endswith('_type'):
            presets2[k] = eval(v.replace(':', '_'), context)

    # update parameters with presets
    pars.update(presets)  # set value after random to control value
    pars2.update(presets2)  # set value after random to control value
    #import pprint; pprint.pprint(model_info)

    # Hack to load user-defined distributions; run through all parameters
    # and make sure any pd_type parameter is a defined distribution.
    if (any(p.endswith('pd_type') and v not in weights.MODELS
            for p, v in pars.items()) or
        any(p.endswith('pd_type') and v not in weights.MODELS
            for p, v in pars2.items())):
       weights.load_weights()

    if opts['show_pars']:
        if model_info.name != model_info2.name or pars != pars2:
            print("==== %s ====="%model_info.name)
            print(str(parlist(model_info, pars, opts['is2d'])))
            print("==== %s ====="%model_info2.name)
            print(str(parlist(model_info2, pars2, opts['is2d'])))
        else:
            print(str(parlist(model_info, pars, opts['is2d'])))

    return pars, pars2

def show_docs(opts):
    # type: (Dict[str, Any]) -> None
    """
    show html docs for the model
    """
    from .generate import make_html
    from . import rst2html

    info = opts['info'][0]
    html = make_html(info)
    path = os.path.dirname(info.filename)
    url = "file://" + path.replace("\\", "/")[2:] + "/"
    rst2html.view_html_wxapp(html, url)

def explore(opts):
    # type: (Dict[str, Any]) -> None
    """
    explore the model using the bumps gui.
    """
    import wx  # type: ignore
    from bumps.names import FitProblem  # type: ignore
    from bumps.gui.app_frame import AppFrame  # type: ignore
    from bumps.gui import signal

    is_mac = "cocoa" in wx.version()
    # Create an app if not running embedded
    app = wx.App() if wx.GetApp() is None else None
    model = Explore(opts)
    problem = FitProblem(model)
    frame = AppFrame(parent=None, title="explore", size=(1000, 700))
    if not is_mac:
        frame.Show()
    frame.panel.set_model(model=problem)
    frame.panel.Layout()
    frame.panel.aui.Split(0, wx.TOP)
    def _reset_parameters(event):
        model.revert_values()
        signal.update_parameters(problem)
    frame.Bind(wx.EVT_TOOL, _reset_parameters, frame.ToolBar.GetToolByPos(1))
    if is_mac:
        frame.Show()
    # If running withing an app, start the main loop
    if app:
        app.MainLoop()

class Explore(object):
    """
    Bumps wrapper for a SAS model comparison.

    The resulting object can be used as a Bumps fit problem so that
    parameters can be adjusted in the GUI, with plots updated on the fly.
    """
    def __init__(self, opts):
        # type: (Dict[str, Any]) -> None
        from bumps.cli import config_matplotlib  # type: ignore
        from . import bumps_model
        config_matplotlib()
        self.opts = opts
        opts['pars'] = list(opts['pars'])
        p1, p2 = opts['pars']
        m1, m2 = opts['info']
        self.fix_p2 = m1 != m2 or p1 != p2
        model_info = m1
        pars, pd_types = bumps_model.create_parameters(model_info, **p1)
        # Initialize parameter ranges, fixing the 2D parameters for 1D data.
        if not opts['is2d']:
            for p in model_info.parameters.user_parameters({}, is2d=False):
                for ext in ['', '_pd', '_pd_n', '_pd_nsigma']:
                    k = p.name+ext
                    v = pars.get(k, None)
                    if v is not None:
                        v.range(*parameter_range(k, v.value))
        else:
            for k, v in pars.items():
                v.range(*parameter_range(k, v.value))

        self.pars = pars
        self.starting_values = dict((k, v.value) for k, v in pars.items())
        self.pd_types = pd_types
        self.limits = None

    def revert_values(self):
        # type: () -> None
        """
        Restore starting values of the parameters.
        """
        for k, v in self.starting_values.items():
            self.pars[k].value = v

    def model_update(self):
        # type: () -> None
        """
        Respond to signal that model parameters have been changed.
        """
        pass

    def numpoints(self):
        # type: () -> int
        """
        Return the number of points.
        """
        return len(self.pars) + 1  # so dof is 1

    def parameters(self):
        # type: () -> Any   # Dict/List hierarchy of parameters
        """
        Return a dictionary of parameters.
        """
        return self.pars

    def nllf(self):
        # type: () -> float
        """
        Return cost.
        """
        # pylint: disable=no-self-use
        return 0.  # No nllf

    def plot(self, view='log'):
        # type: (str) -> None
        """
        Plot the data and residuals.
        """
        pars = dict((k, v.value) for k, v in self.pars.items())
        pars.update(self.pd_types)
        self.opts['pars'][0] = pars
        if not self.fix_p2:
            self.opts['pars'][1] = pars
        result = run_models(self.opts)
        limits = plot_models(self.opts, result, limits=self.limits)
        if self.limits is None:
            vmin, vmax = limits
            self.limits = vmax*1e-7, 1.3*vmax
            import pylab
            pylab.clf()
            plot_models(self.opts, result, limits=self.limits)


def main(*argv):
    # type: (*str) -> None
    """
    Main program.
    """
    opts = parse_opts(argv)
    if opts is not None:
        if opts['seed'] > -1:
            print("Randomize using -random=%i"%opts['seed'])
            np.random.seed(opts['seed'])
        if opts['html']:
            show_docs(opts)
        elif opts['explore']:
            opts['pars'] = parse_pars(opts)
            if opts['pars'] is None:
                return
            explore(opts)
        else:
            compare(opts)

if __name__ == "__main__":
    main(*sys.argv[1:])<|MERGE_RESOLUTION|>--- conflicted
+++ resolved
@@ -38,13 +38,10 @@
 import numpy as np  # type: ignore
 
 from . import core
+from . import weights
 from . import kerneldll
 from . import kernelcl
-<<<<<<< HEAD
-from . import weights
-=======
 from . import kernelcuda
->>>>>>> cf3d0cec
 from .data import plot_theory, empty_data1D, empty_data2D, load_data
 from .direct_model import DirectModel, get_mesh
 from .generate import FLOAT_RE, set_integration_size
@@ -117,14 +114,9 @@
     -help/-html shows the model docs instead of running the model
 
     === environment variables ===
-<<<<<<< HEAD
     -DSAS_MODELPATH=~/.sasmodels/custom_models sets path to custom models
     -DSAS_WEIGHTS_PATH=~/.sasview/weights sets path to custom distributions
-    -DSAS_OPENCL=vendor:device|none sets the target OpenCL device
-=======
-    -DSAS_MODELPATH=path sets directory containing custom models
     -DSAS_OPENCL=vendor:device|cuda:device|none sets the target GPU device
->>>>>>> cf3d0cec
     -DXDG_CACHE_HOME=~/.cache sets the pyopencl cache root (linux only)
     -DSAS_COMPILER=tinycc|msvc|mingw|unix sets the DLL compiler
     -DSAS_OPENMP=0 set to 1 to turn on OpenMP for the DLLs
@@ -733,7 +725,7 @@
     if ngauss:
         set_integration_size(model_info, ngauss)
 
-    if (dtype != "default" and not dtype.endswith('!') 
+    if (dtype != "default" and not dtype.endswith('!')
             and not (kernelcl.use_opencl() or kernelcuda.use_cuda())):
         raise RuntimeError("OpenCL not available " + kernelcl.OPENCL_ERROR)
 
