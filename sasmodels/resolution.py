"""
Define the resolution functions for the data.

This defines classes for 1D and 2D resolution calculations.
"""
from __future__ import division

import unittest

from scipy.special import erf  # type: ignore
from numpy import sqrt, log, log10, exp, pi  # type: ignore
import numpy as np  # type: ignore

__all__ = ["Resolution", "Perfect1D", "Pinhole1D", "Slit1D",
           "apply_resolution_matrix", "pinhole_resolution", "slit_resolution",
           "pinhole_extend_q", "slit_extend_q", "bin_edges",
           "interpolate", "linear_extrapolation", "geometric_extrapolation",
          ]

MINIMUM_RESOLUTION = 1e-8
MINIMUM_ABSOLUTE_Q = 0.02  # relative to the minimum q in the data
# According to (Barker & Pedersen 1995 JAC), 2.5 sigma is a good limit.
# According to simulations with github.com:scattering/sansresolution.git
# it is better to use asymmetric bounds (2.5, 3.0)
PINHOLE_N_SIGMA = (2.5, 3.0)

class Resolution(object):
    """
    Abstract base class defining a 1D resolution function.

    *q* is the set of q values at which the data is measured.

    *q_calc* is the set of q values at which the theory needs to be evaluated.
    This may extend and interpolate the q values.

    *apply* is the method to call with I(q_calc) to compute the resolution
    smeared theory I(q).
    
    """

    q = None  # type: np.ndarray
    q_calc = None  # type: np.ndarray
    def apply(self, theory):
        """
        Smear *theory* by the resolution function, returning *Iq*.
        """
        raise NotImplementedError("Subclass does not define the apply function")


class Perfect1D(Resolution):
    """
    Resolution function to use when there is no actual resolution smearing
    to be applied.  It has the same interface as the other resolution
    functions, but returns the identity function.
    """
    def __init__(self, q):
        self.q_calc = self.q = q

    def apply(self, theory):
        return theory


class Pinhole1D(Resolution):
    r"""
    Pinhole aperture with q-dependent gaussian resolution.

    *q* points at which the data is measured.

    *q_width* gaussian 1-sigma resolution at each data point.

    *q_calc* is the list of points to calculate, or None if this should
    be estimated from the *q* and *q_width*.

    *nsigma* is the width of the resolution function.  Should be 2.5.
    See :func:`pinhole_resolution` for details.
    """
    def __init__(self, q, q_width, q_calc=None, nsigma=PINHOLE_N_SIGMA):
        #*min_step* is the minimum point spacing to use when computing the
        #underlying model.  It should be on the order of
        #$\tfrac{1}{10}\tfrac{2\pi}{d_\text{max}}$ to make sure that fringes
        #are computed with sufficient density to avoid aliasing effects.

        # Protect against calls with q_width=0.  The extend_q function will
        # not extend the q if q_width is 0, but q_width must be non-zero when
        # constructing the weight matrix to avoid division by zero errors.
        # In practice this should never be needed, since resolution should
        # default to Perfect1D if the pinhole geometry is not defined.
        self.q, self.q_width = q, q_width
        self.q_calc = (pinhole_extend_q(q, q_width, nsigma=nsigma)
                       if q_calc is None else np.sort(q_calc))

        # Protect against models which are not defined for very low q.  Limit
        # the smallest q value evaluated (in absolute) to 0.02*min
        cutoff = MINIMUM_ABSOLUTE_Q*np.min(self.q)
        self.q_calc = self.q_calc[abs(self.q_calc) >= cutoff]

        # Build weight matrix from calculated q values
        self.weight_matrix = pinhole_resolution(
            self.q_calc, self.q, np.maximum(q_width, MINIMUM_RESOLUTION),
            nsigma=nsigma)

        # Force positive q, even for events measured on the opposite side of
        # the beam stop.
        self.q_calc = abs(self.q_calc)

    def apply(self, theory):
        return apply_resolution_matrix(self.weight_matrix, theory)


class Slit1D(Resolution):
    """
    Slit aperture with resolution function.

    *q* points at which the data is measured.

    *q_width* slit width (short axis); deprecated nomenclature qy

    *q_length* slit length (long axis); deprecated nomenclature qx

    *q_calc* is the list of points to calculate, or None if this should
    be estimated from the *q* and *q_width*.

    The *weight_matrix* is computed by :func:`slit_resolution`

    """

    def __init__(self, q, q_length=None, q_width=None, q_calc=None):
        # Remember what width/dqy was used even though we won't need them
        # after the weight matrix is constructed
        self.q_length, self.q_width = q_length, q_width

        # Allow independent resolution on each point even though it is not
        # needed in practice.
        if q_width is None:
            q_width = np.zeros(len(q))
        elif np.isscalar(q_width):
            q_width = np.ones(len(q))*q_width
        else:
            q_width = np.asarray(q_width)
        if q_length is None:
            q_length = np.zeros(len(q))
        elif np.isscalar(q_length):
            q_length = np.ones(len(q))*q_length
        else:
            q_length = np.asarray(q_length)

        self.q = q.flatten()
        self.q_calc = (
            slit_extend_q(q, q_width, q_length)
            if q_calc is None else np.sort(q_calc)
        )

        # Protect against models which are not defined for very low q.  Limit
        # the smallest q value evaluated (in absolute) to 0.02*min
        cutoff = MINIMUM_ABSOLUTE_Q*np.min(self.q)
        self.q_calc = self.q_calc[abs(self.q_calc) >= cutoff]

        # Build weight matrix from calculated q values
<<<<<<< HEAD
        self.weight_matrix = \
            slit_resolution(self.q_calc, self.q, q_width, q_length)
=======
        self.weight_matrix = (
            slit_resolution(self.q_calc, self.q, q_length, q_width)
        )
>>>>>>> 366f9b3c
        self.q_calc = abs(self.q_calc)

    def apply(self, theory):
        return apply_resolution_matrix(self.weight_matrix, theory)


def apply_resolution_matrix(weight_matrix, theory):
    """
    Apply the resolution weight matrix to the computed theory function.
    """
    #print("apply shapes", theory.shape, weight_matrix.shape)
    Iq = np.dot(theory[None, :], weight_matrix)
    #print("result shape",Iq.shape)
    return Iq.flatten()


def pinhole_resolution(q_calc, q, q_width, nsigma=PINHOLE_N_SIGMA):
    r"""
    Compute the convolution matrix *W* for pinhole resolution 1-D data.

    Each row *W[i]* determines the normalized weight that the corresponding
    points *q_calc* contribute to the resolution smeared point *q[i]*.  Given
    *W*, the resolution smearing can be computed using *dot(W,q)*.

    Note that resolution is limited to $\pm 2.5 \sigma$.[1]  The true resolution
    function is a broadened triangle, and does not extend over the entire
    range $(-\infty, +\infty)$.  It is important to impose this limitation
    since some models fall so steeply that the weighted value in gaussian
    tails would otherwise dominate the integral.

    *q_calc* must be increasing.  *q_width* must be greater than zero.

    [1] Barker, J. G., and J. S. Pedersen. 1995. Instrumental Smearing Effects
    in Radially Symmetric Small-Angle Neutron Scattering by Numerical and
    Analytical Methods. Journal of Applied Crystallography 28 (2): 105--14.
    https://doi.org/10.1107/S0021889894010095.
    """
    # The current algorithm is a midpoint rectangle rule.  In the test case,
    # neither trapezoid nor Simpson's rule improved the accuracy.
    edges = bin_edges(q_calc)
    #edges[edges < 0.0] = 0.0 # clip edges below zero
    cdf = erf((edges[:, None] - q[None, :]) / (sqrt(2.0)*q_width)[None, :])
    weights = cdf[1:] - cdf[:-1]
    # Limit q range to (-2.5,+3) sigma
    try:
        nsigma_low, nsigma_high = nsigma
    except TypeError:
        nsigma_low = nsigma_high = nsigma
    qhigh = q + nsigma_high*q_width
    qlow = q - nsigma_low*q_width  # linear limits
    ##qlow = q*q/qhigh  # log limits
    weights[q_calc[:, None] < qlow[None, :]] = 0.
    weights[q_calc[:, None] > qhigh[None, :]] = 0.
    weights /= np.sum(weights, axis=0)[None, :]
    return weights


def slit_resolution(q_calc, q, width, length, n_length=30):
    r"""
    Build a weight matrix to compute *I_s(q)* from *I(q_calc)*, given
    $q_\perp$ = *width* (in the high-resolution axis) and $q_\parallel$
    = *length* (in the low resolution axis).  *n_length* is the number
    of steps to use in the integration over $q_\parallel$ when both
    $q_\perp$ and $q_\parallel$ are non-zero.

    Each $q$ can have an independent width and length value even though
    current instruments use the same slit setting for all measured points.

    If slit length is large relative to width, use:

    .. math::

        I_s(q_i) = \frac{1}{\Delta q_\perp}
            \int_0^{\Delta q_\perp}
                I\left(\sqrt{q_i^2 + q_\perp^2}\right) \,dq_\perp

    If slit width is large relative to length, use:

    .. math::

        I_s(q_i) = \frac{1}{2 \Delta q_\parallel}
            \int_{-\Delta q_\parallel}^{\Delta q_\parallel}
                I\left(|q_i + q_\parallel|\right) \,dq_\parallel

    For a mixture of slit width and length use:

    .. math::

        I_s(q_i) = \frac{1}{2 \Delta q_\parallel \Delta q_\perp}
            \int_{-\Delta q_\parallel}^{\Delta q_\parallel}
            \int_0^{\Delta q_\perp}
                I\left(\sqrt{(q_i + q_\parallel)^2 + q_\perp^2}\right)
                \,dq_\perp dq_\parallel

    **Definition**

    We are using the mid-point integration rule to assign weights to each
    element of a weight matrix $W$ so that

    .. math::

        I_s(q) = W\,I(q_\text{calc})

    If *q_calc* is at the mid-point, we can infer the bin edges from the
    pairwise averages of *q_calc*, adding the missing edges before
    *q_calc[0]* and after *q_calc[-1]*.

    For $q_\parallel = 0$, the smeared value can be computed numerically
    using the $u$ substitution

    .. math::

        u_j = \sqrt{q_j^2 - q^2}

    This gives

    .. math::

        I_s(q) \approx \sum_j I(u_j) \Delta u_j

    where $I(u_j)$ is the value at the mid-point, and $\Delta u_j$ is the
    difference between consecutive edges which have been first converted
    to $u$.  Only $u_j \in [0, \Delta q_\perp]$ are used, which corresponds
    to $q_j \in \left[q, \sqrt{q^2 + \Delta q_\perp}\right]$, so

    .. math::

        W_{ij} = \frac{1}{\Delta q_\perp} \Delta u_j
               = \frac{1}{\Delta q_\perp} \left(
                    \sqrt{q_{j+1}^2 - q_i^2} - \sqrt{q_j^2 - q_i^2} \right)
            \ \text{if}\  q_j \in \left[q_i, \sqrt{q_i^2 + q_\perp^2}\right]

    where $I_s(q_i)$ is the theory function being computed and $q_j$ are the
    mid-points between the calculated values in *q_calc*.  We tweak the
    edges of the initial and final intervals so that they lie on integration
    limits.

    (To be precise, the transformed midpoint $u(q_j)$ is not necessarily the
    midpoint of the edges $u((q_{j-1}+q_j)/2)$ and $u((q_j + q_{j+1})/2)$,
    but it is at least in the interval, so the approximation is going to be
    a little better than the left or right Riemann sum, and should be
    good enough for our purposes.)

    For $q_\perp = 0$, the $u$ substitution is simpler:

    .. math::

        u_j = \left|q_j - q\right|

    so

    .. math::

        W_{ij} = \frac{1}{2 \Delta q_\parallel} \Delta u_j
            = \frac{1}{2 \Delta q_\parallel} (q_{j+1} - q_j)
            \ \text{if}\ q_j \in
                \left[q-\Delta q_\parallel, q+\Delta q_\parallel\right]

    However, we need to support cases were $u_j < 0$, which means using
    $2 (q_{j+1} - q_j)$ when $q_j \in \left[0, q_\parallel-q_i\right]$.
    This is not an issue for $q_i > q_\parallel$.

    For both $q_\perp > 0$ and $q_\parallel > 0$ we perform a 2 dimensional
    integration with

    .. math::

        u_{jk} = \sqrt{q_j^2 - (q + (k\Delta q_\parallel/L))^2}
            \ \text{for}\ k = -L \ldots L

    for $L$ = *n_length*.  This gives

    .. math::

        W_{ij} = \frac{1}{2 \Delta q_\perp q_\parallel}
            \sum_{k=-L}^L \Delta u_{jk}
                \left(\frac{\Delta q_\parallel}{2 L + 1}\right)


    """
    # np.set_printoptions(precision=6, linewidth=10000)

    # The current algorithm is a midpoint rectangle rule.
    q_edges = bin_edges(q_calc) # Note: requires q > 0
    # q_edges[q_edges < 0.0] = 0.0 # clip edges below zero
    weights = np.zeros((len(q), len(q_calc)), 'd')

    #print(q_calc)
    for i, (qi, wi, li) in enumerate(zip(q, width, length)):
        if wi == 0. and li == 0.:
            # Perfect resolution, so return the theory value directly.
            # Note: assumes that q is a subset of q_calc.  If qi need not be
            # in q_calc, then we can do a weighted interpolation by looking
            # up qi in q_calc, then weighting the result by the relative
            # distance to the neighbouring points.
            weights[i, :] = (q_calc == qi)
        elif wi == 0:
            weights[i, :] = _q_perp_weights(q_edges, qi, li)
        elif li == 0:
            in_x = 1.0 * ((q_calc >= qi-wi) & (q_calc <= qi+wi))
            abs_x = 1.0*(q_calc < abs(qi - wi)) if qi < wi else 0.
            #print(qi - w, qi + w)
            #print(in_x + abs_x)
            weights[i, :] = (in_x + abs_x) * np.diff(q_edges) / (2*wi)
        else:
            for k in range(-n_length, n_length+1):
                weights[i, :] += _q_perp_weights(q_edges, qi+k*wi/n_length, li)
            weights[i, :] /= 2*n_length + 1

    return weights.T


def _q_perp_weights(q_edges, qi, length):
    # Convert bin edges from q to u
    u_limit = np.sqrt(qi**2 + length**2)
    u_edges = q_edges**2 - qi**2
    u_edges[q_edges < abs(qi)] = 0.
    u_edges[q_edges > u_limit] = u_limit**2 - qi**2
    weights = np.diff(np.sqrt(u_edges))/length
    #print("i, qi",i,qi,qi+width)
    #print(q_calc)
    #print(weights)
    return weights


def pinhole_extend_q(q, q_width, nsigma=PINHOLE_N_SIGMA):
    """
    Given *q* and *q_width*, find a set of sampling points *q_calc* so
    that each point $I(q)$ has sufficient support from the underlying
    function.
    """
    try:
        nsigma_low, nsigma_high = nsigma
    except TypeError:
        nsigma_low = nsigma_high = nsigma
    q_min, q_max = np.min(q - nsigma_low*q_width), np.max(q + nsigma_high*q_width)
    return linear_extrapolation(q, q_min, q_max)


def slit_extend_q(q, width, length):
    """
    Given *q*, *width* and *length*, find a set of sampling points *q_calc* so
    that each point I(q) has sufficient support from the underlying
    function.
    """
    q_min, q_max = np.min(q-length), np.max(np.sqrt((q+length)**2 + width**2))

    return geometric_extrapolation(q, q_min, q_max)


def bin_edges(x):
    """
    Determine bin edges from bin centers, assuming that edges are centered
    between the bins.

    Note: this uses the arithmetic mean, which may not be appropriate for
    log-scaled data.
    """
    if len(x) < 2 or (np.diff(x) < 0).any():
        raise ValueError("Expected bins to be an increasing set")
    edges = np.hstack([
        x[0]  - 0.5*(x[1]  - x[0]),  # first point minus half first interval
        0.5*(x[1:] + x[:-1]),        # mid points of all central intervals
        x[-1] + 0.5*(x[-1] - x[-2]), # last point plus half last interval
        ])
    return edges


def interpolate(q, max_step):
    """
    Returns *q_calc* with points spaced at most max_step apart.
    """
    step = np.diff(q)
    index = step > max_step
    if np.any(index):
        inserts = []
        for q_i, step_i in zip(q[:-1][index], step[index]):
            n = np.ceil(step_i/max_step)
            inserts.extend(q_i + np.arange(1, n)*(step_i/n))
        # Extend a couple of fringes beyond the end of the data
        inserts.extend(q[-1] + np.arange(1, 8)*max_step)
        q_calc = np.sort(np.hstack((q, inserts)))
    else:
        q_calc = q
    return q_calc


def linear_extrapolation(q, q_min, q_max):
    """
    Extrapolate *q* out to [*q_min*, *q_max*] using the step size in *q* as
    a guide.  Extrapolation below uses about the same size as the first
    interval.  Extrapolation above uses about the same size as the final
    interval.

    Note that extrapolated values may be negative.
    """
    q = np.sort(q)
    if q_min + 2*MINIMUM_RESOLUTION < q[0]:
        delta = q[1] - q[0] if len(q) > 1 else 0
        n_low = int(np.ceil((q[0]-q_min) / delta)) if delta > 0 else 15
        q_low = np.linspace(q_min, q[0], n_low+1)[:-1]
    else:
        q_low = []
    if q_max - 2*MINIMUM_RESOLUTION > q[-1]:
        delta = q[-1] - q[-2] if len(q) > 1 else 0
        n_high = int(np.ceil((q_max-q[-1]) / delta)) if delta > 0 else 15
        q_high = np.linspace(q[-1], q_max, n_high+1)[1:]
    else:
        q_high = []
    return np.concatenate([q_low, q, q_high])


def geometric_extrapolation(q, q_min, q_max, points_per_decade=None):
    r"""
    Extrapolate *q* to [*q_min*, *q_max*] using geometric steps, with the
    average geometric step size in *q* as the step size.

    if *q_min* is zero or less then *q[0]/10* is used instead.

    *points_per_decade* sets the ratio between consecutive steps such
    that there will be $n$ points used for every factor of 10 increase
    in *q*.

    If *points_per_decade* is not given, it will be estimated as follows.
    Starting at $q_1$ and stepping geometrically by $\Delta q$ to $q_n$
    in $n$ points gives a geometric average of:

    .. math::

         \log \Delta q = (\log q_n - \log q_1) / (n - 1)

    From this we can compute the number of steps required to extend $q$
    from $q_n$ to $q_\text{max}$ by $\Delta q$ as:

    .. math::

         n_\text{extend} = (\log q_\text{max} - \log q_n) / \log \Delta q

    Substituting:

    .. math::

         n_\text{extend} = (n-1) (\log q_\text{max} - \log q_n)
            / (\log q_n - \log q_1)
    """
    DEFAULT_POINTS_PER_DECADE = 10
    q = np.sort(q)
    data_min, data_max = q[0], q[-1]
    if points_per_decade is None:
        if data_max > data_min:
            log_delta_q = (len(q) - 1) / (log(data_max) - log(data_min))
        else:
            log_delta_q = log(10.) / DEFAULT_POINTS_PER_DECADE
    else:
        log_delta_q = log(10.) / points_per_decade
    if q_min < data_min:
        if q_min < 0:
            q_min = data_min*MINIMUM_ABSOLUTE_Q
        n_low = int(np.ceil(log_delta_q * (log(q[0])-log(q_min))))
        q_low = np.logspace(log10(q_min), log10(q[0]), n_low+1)[:-1]
    else:
        q_low = []
    if q_max > data_max:
        n_high = int(np.ceil(log_delta_q * (log(q_max)-log(data_max))))
        q_high = np.logspace(log10(data_max), log10(q_max), n_high+1)[1:]
    else:
        q_high = []
    return np.concatenate([q_low, q, q_high])


############################################################################
# unit tests
############################################################################

def eval_form(q, form, pars):
    """
    Return the SAS model evaluated at *q*.

    *form* is the SAS model returned from :func:`core.load_model`.

    *pars* are the parameter values to use when evaluating.
    """
    from sasmodels import direct_model
    kernel = form.make_kernel([q])
    theory = direct_model.call_kernel(kernel, pars)
    kernel.release()
    return theory


def gaussian(q, q0, dq, nsigma=2.5):
    """
    Return the truncated Gaussian resolution function.

    *q0* is the center, *dq* is the width and *q* are the points to evaluate.
    """
    # Calculate the density of the tails; the resulting gaussian needs to be
    # scaled by this amount in ordere to integrate to 1.0
    two_tail_density = 2 * (1 + erf(-nsigma/sqrt(2)))/2
    return exp(-0.5*((q-q0)/dq)**2)/(sqrt(2*pi)*dq)/(1-two_tail_density)


def romberg_slit_1d(q, width, length, form, pars):
    """
    Romberg integration for slit resolution.

    This is an adaptive integration technique.  It is called with settings
    that make it slow to evaluate but give it good accuracy.
    """
    from scipy.integrate import romberg  # type: ignore

    par_set = {p.name for p in form.info.parameters.call_parameters}
    if any(k not in par_set for k in pars.keys()):
        extra = set(pars.keys()) - par_set
        raise ValueError("bad parameters: [%s] not in [%s]"
                         % (", ".join(sorted(extra)),
                            ", ".join(sorted(pars.keys()))))

    if np.isscalar(width):
        width = [width]*len(q)
    if np.isscalar(length):
        length = [length]*len(q)
    _int_w = lambda wi, qi: eval_form(sqrt(qi**2 + wi**2), form, pars)
    _int_l = lambda li, qi: eval_form(abs(qi+li), form, pars)
    # If both width and length are defined, then it is too slow to use dblquad.
    # Instead use trapz on a fixed grid, interpolated into the I(Q) for
    # the extended Q range.
    #_int_wh = lambda w, h, qi: eval_form(sqrt((qi+h)**2 + w**2), form, pars)
    q_calc = slit_extend_q(q, np.asarray(width), np.asarray(length))
    Iq = eval_form(q_calc, form, pars)
    result = np.empty(len(q))
    for i, (qi, wi, li) in enumerate(zip(q, width, length)):
        if li == 0.:
            total = romberg(_int_w, 0, wi, args=(qi,),
                            divmax=100, vec_func=True, tol=0, rtol=1e-8)
            result[i] = total/wi
        elif wi == 0.:
            total = romberg(_int_l, -li, li, args=(qi,),
                            divmax=100, vec_func=True, tol=0, rtol=1e-8)
            result[i] = total/(2*li)
        else:
            w_grid = np.linspace(0, wi, 21)[None, :]
            l_grid = np.linspace(-li, li, 23)[:, None]
            u_sub = sqrt((qi+l_grid)**2 + w_grid**2)
            f_at_u = np.interp(u_sub, q_calc, Iq)
            #print(np.trapz(Iu, w_grid, axis=1))
            total = np.trapz(np.trapz(f_at_u, w_grid, axis=1), l_grid[:, 0])
            result[i] = total / (2*li*wi)
            # from scipy.integrate import dblquad
            # r, err = dblquad(_int_wh, -h, h, lambda h: 0., lambda h: w,
            #                  args=(qi,))
            # result[i] = r/(w*2*h)

    # r should be [float, ...], but it is [array([float]), array([float]),...]
    return result


def romberg_pinhole_1d(q, q_width, form, pars, nsigma=2.5):
    """
    Romberg integration for pinhole resolution.

    This is an adaptive integration technique.  It is called with settings
    that make it slow to evaluate but give it good accuracy.
    """
    from scipy.integrate import romberg  # type: ignore

    par_set = {p.name for p in form.info.parameters.call_parameters}
    if any(k not in par_set for k in pars.keys()):
        extra = set(pars.keys()) - par_set
        raise ValueError("bad parameters: [%s] not in [%s]"
                         % (", ".join(sorted(extra)),
                            ", ".join(sorted(pars.keys()))))

    func = lambda q, q0, dq: eval_form(q, form, pars)*gaussian(q, q0, dq)
    total = [romberg(func, max(qi-nsigma*dqi, 1e-10*q[0]), qi+nsigma*dqi,
                     args=(qi, dqi), divmax=100, vec_func=True,
                     tol=0, rtol=1e-8)
             for qi, dqi in zip(q, q_width)]
    return np.asarray(total).flatten()


class ResolutionTest(unittest.TestCase):
    """
    Test the resolution calculations.
    """

    def setUp(self):
        self.x = 0.001*np.arange(1, 11)
        self.y = self.Iq(self.x)

    def Iq(self, q):
        "Linear function for resolution unit test"
        return 12.0 - 1000.0*q

    def test_perfect(self):
        """
        Perfect resolution and no smearing.
        """
        resolution = Perfect1D(self.x)
        theory = self.Iq(resolution.q_calc)
        output = resolution.apply(theory)
        np.testing.assert_equal(output, self.y)

    def test_slit_zero(self):
        """
        Slit smearing with perfect resolution.
        """
        resolution = Slit1D(self.x, q_length=0, q_width=0, q_calc=self.x)
        theory = self.Iq(resolution.q_calc)
        output = resolution.apply(theory)
        np.testing.assert_equal(output, self.y)

    @unittest.skip("not yet supported")
    def test_slit_long(self):
        """
        Slit smearing with length 0.005
        """
        resolution = Slit1D(self.x, q_width=0, q_length=0.005, q_calc=self.x)
        theory = self.Iq(resolution.q_calc)
        output = resolution.apply(theory)
        answer = [
            9.0618, 8.6402, 8.1187, 7.1392, 6.1528,
            5.5555, 4.5584, 3.5606, 2.5623, 2.0000,
            ]
        np.testing.assert_allclose(output, answer, atol=1e-4)

    @unittest.skip("not yet supported")
    def test_slit_both_high(self):
        """
        Slit smearing with width < 100*length.
        """
        q = np.logspace(-4, -1, 10)
        resolution = Slit1D(q, q_width=0.2, q_length=np.inf)
        theory = 1000*self.Iq(resolution.q_calc**4)
        output = resolution.apply(theory)
        answer = [
            8.85785, 8.43012, 7.92687, 6.94566, 6.03660,
            5.40363, 4.40655, 3.40880, 2.41058, 2.00000,
            ]
        np.testing.assert_allclose(output, answer, atol=1e-4)

    @unittest.skip("not yet supported")
    def test_slit_wide(self):
        """
        Slit smearing with width 0.0002
        """
        resolution = Slit1D(self.x, q_width=0.0002, q_length=0, q_calc=self.x)
        theory = self.Iq(resolution.q_calc)
        output = resolution.apply(theory)
        answer = [
            11.0, 10.0, 9.0, 8.0, 7.0, 6.0, 5.0, 4.0, 3.0, 2.0,
            ]
        np.testing.assert_allclose(output, answer, atol=1e-4)

    @unittest.skip("not yet supported")
    def test_slit_both_wide(self):
        """
        Slit smearing with width > 100*length.
        """
        resolution = Slit1D(self.x, q_width=0.0002, q_length=0.000001,
                            q_calc=self.x)
        theory = self.Iq(resolution.q_calc)
        output = resolution.apply(theory)
        answer = [
            11.0, 10.0, 9.0, 8.0, 7.0, 6.0, 5.0, 4.0, 3.0, 2.0,
            ]
        np.testing.assert_allclose(output, answer, atol=1e-4)

    def test_pinhole_zero(self):
        """
        Pinhole smearing with perfect resolution
        """
        resolution = Pinhole1D(self.x, 0.0*self.x)
        theory = self.Iq(resolution.q_calc)
        output = resolution.apply(theory)
        np.testing.assert_equal(output, self.y)

    # TODO: turn pinhole/slit demos into tests

    @unittest.skip("suppress comparison with old version; pinhole calc changed")
    def test_pinhole(self):
        """
        Pinhole smearing with dQ = 0.001 [Note: not dQ/Q = 0.001]
        """
        resolution = Pinhole1D(self.x, 0.001*np.ones_like(self.x),
                               q_calc=self.x)
        theory = 12.0-1000.0*resolution.q_calc
        output = resolution.apply(theory)
        # Note: answer came from output of previous run.  Non-integer
        # values at ends come from the fact that q_calc does not
        # extend beyond q, and so the weights don't balance.
        answer = [
            10.47037734, 9.86925860,
            9., 8., 7., 6., 5., 4.,
            3.13074140, 2.52962266,
            ]
        np.testing.assert_allclose(output, answer, atol=1e-8)


class IgorComparisonTest(unittest.TestCase):
    """
    Test resolution calculations against those returned by Igor.
    """

    def setUp(self):
        self.pars = TEST_PARS_PINHOLE_SPHERE
        from sasmodels import core
        self.model = core.load_model("sphere", dtype='double')

    def _eval_sphere(self, pars, resolution):
        from sasmodels import direct_model
        kernel = self.model.make_kernel([resolution.q_calc])
        theory = direct_model.call_kernel(kernel, pars)
        result = resolution.apply(theory)
        kernel.release()
        return result

    def _compare(self, q, output, answer, tolerance):
        #err = (output - answer)/answer
        #idx = abs(err) >= tolerance
        #problem = zip(q[idx], output[idx], answer[idx], err[idx])
        #print("\n".join(str(v) for v in problem))
        np.testing.assert_allclose(output, answer, rtol=tolerance)

    def test_perfect(self):
        """
        Compare sphere model with NIST Igor SANS, no resolution smearing.
        """
        pars = TEST_PARS_SLIT_SPHERE
        data_string = TEST_DATA_SLIT_SPHERE

        data = np.loadtxt(data_string.split('\n')).T
        q, _, answer, _ = data
        resolution = Perfect1D(q)
        output = self._eval_sphere(pars, resolution)
        self._compare(q, output, answer, 1e-6)

    @unittest.skip("suppress comparison with old version; pinhole calc changed")
    def test_pinhole(self):
        """
        Compare pinhole resolution smearing with NIST Igor SANS
        """
        pars = TEST_PARS_PINHOLE_SPHERE
        data_string = TEST_DATA_PINHOLE_SPHERE

        data = np.loadtxt(data_string.split('\n')).T
        q, q_width, answer = data
        resolution = Pinhole1D(q, q_width)
        output = self._eval_sphere(pars, resolution)
        # TODO: relative error should be lower
        self._compare(q, output, answer, 3e-4)

    @unittest.skip("suppress comparison with old version; pinhole calc changed")
    def test_pinhole_romberg(self):
        """
        Compare pinhole resolution smearing with romberg integration result.
        """
        pars = TEST_PARS_PINHOLE_SPHERE
        data_string = TEST_DATA_PINHOLE_SPHERE
        pars['radius'] *= 5

        data = np.loadtxt(data_string.split('\n')).T
        q, q_width, answer = data
        answer = romberg_pinhole_1d(q, q_width, self.model, pars)
        ## Getting 0.1% requires 5 sigma and 200 points per fringe
        #q_calc = interpolate(pinhole_extend_q(q, q_width, nsigma=5),
        #                     2*np.pi/pars['radius']/200)
        #tol = 0.001
        ## The default 2.5 sigma and no extra points gets 1%
        q_calc = None  # type: np.ndarray
        tol = 0.01
        resolution = Pinhole1D(q, q_width, q_calc=q_calc)
        output = self._eval_sphere(pars, resolution)
        if 0: # debug plot
            import matplotlib.pyplot as plt  # type: ignore
            resolution = Perfect1D(q)
            source = self._eval_sphere(pars, resolution)
            plt.loglog(q, source, '.')
            plt.loglog(q, answer, '-', hold=True)
            plt.loglog(q, output, '-', hold=True)
            plt.show()
        self._compare(q, output, answer, tol)

    def test_slit(self):
        """
        Compare slit resolution smearing with NIST Igor SANS
        """
        pars = TEST_PARS_SLIT_SPHERE
        data_string = TEST_DATA_SLIT_SPHERE

        data = np.loadtxt(data_string.split('\n')).T
        q, delta_qv, _, answer = data
        resolution = Slit1D(q, q_length=delta_qv, q_width=0)
        output = self._eval_sphere(pars, resolution)
        # TODO: eliminate Igor test since it is too inaccurate to be useful.
        # This means we can eliminate the test data as well, and instead
        # use a generated q vector.
        self._compare(q, output, answer, 0.5)

    def test_slit_romberg(self):
        """
        Compare slit resolution smearing with romberg integration result.
        """
        pars = TEST_PARS_SLIT_SPHERE
        data_string = TEST_DATA_SLIT_SPHERE

        data = np.loadtxt(data_string.split('\n')).T
        q, delta_qv, _, answer = data
        answer = romberg_slit_1d(q, delta_qv, 0., self.model, pars)
        q_calc = slit_extend_q(interpolate(q, 2*np.pi/pars['radius']/20),
                               delta_qv[0], 0.)
        resolution = Slit1D(q, q_length=delta_qv, q_width=0, q_calc=q_calc)
        output = self._eval_sphere(pars, resolution)
        # TODO: relative error should be lower
        self._compare(q, output, answer, 0.025)

    def test_ellipsoid(self):
        """
        Compare romberg integration for ellipsoid model.
        """
        from .core import load_model
        pars = {
            'scale':0.05,
            'radius_polar':500, 'radius_equatorial':15000,
            'sld':6, 'sld_solvent': 1,
            }
        form = load_model('ellipsoid', dtype='double')
        q = np.logspace(log10(4e-5), log10(2.5e-2), 68)
        width, length = 0.,0.117
        resolution = Slit1D(q, q_length=length, q_width=width)
        answer = romberg_slit_1d(q, length, width, form, pars)
        output = resolution.apply(eval_form(resolution.q_calc, form, pars))
        # TODO: 10% is too much error; use better algorithm
        #print(np.max(abs(answer-output)/answer))
        self._compare(q, output, answer, 0.1)

    #TODO: can sas q spacing be too sparse for the resolution calculation?
    @unittest.skip("suppress sparse data test; not supported by current code")
    def test_pinhole_sparse(self):
        """
        Compare pinhole resolution smearing with NIST Igor SANS on sparse data
        """
        pars = TEST_PARS_PINHOLE_SPHERE
        data_string = TEST_DATA_PINHOLE_SPHERE

        data = np.loadtxt(data_string.split('\n')).T
        q, q_width, answer = data[:, ::20] # Take every nth point
        resolution = Pinhole1D(q, q_width)
        output = self._eval_sphere(pars, resolution)
        self._compare(q, output, answer, 1e-6)


# pinhole sphere parameters
TEST_PARS_PINHOLE_SPHERE = {
    'scale': 1.0, 'background': 0.01,
    'radius': 60.0, 'sld': 1, 'sld_solvent': 6.3,
    }
# Q, dQ, I(Q) calculated by NIST Igor SANS package
TEST_DATA_PINHOLE_SPHERE = """\
0.001278 0.0002847 2538.41176383
0.001562 0.0002905 2536.91820405
0.001846 0.0002956 2535.13182479
0.002130 0.0003017 2533.06217813
0.002414 0.0003087 2530.70378586
0.002698 0.0003165 2528.05024192
0.002982 0.0003249 2525.10408349
0.003266 0.0003340 2521.86667499
0.003550 0.0003437 2518.33907750
0.003834 0.0003539 2514.52246995
0.004118 0.0003646 2510.41798319
0.004402 0.0003757 2506.02690988
0.004686 0.0003872 2501.35067884
0.004970 0.0003990 2496.38678318
0.005253 0.0004112 2491.16237596
0.005537 0.0004237 2485.63911673
0.005821 0.0004365 2479.83657083
0.006105 0.0004495 2473.75676948
0.006389 0.0004628 2467.40145990
0.006673 0.0004762 2460.77293372
0.006957 0.0004899 2453.86724627
0.007241 0.0005037 2446.69623838
0.007525 0.0005177 2439.25775219
0.007809 0.0005318 2431.55421398
0.008093 0.0005461 2423.58785521
0.008377 0.0005605 2415.36158137
0.008661 0.0005750 2406.87009473
0.008945 0.0005896 2398.12841186
0.009229 0.0006044 2389.13360806
0.009513 0.0006192 2379.88958042
0.009797 0.0006341 2370.39776774
0.010080 0.0006491 2360.69528793
0.010360 0.0006641 2350.85169027
0.010650 0.0006793 2340.42023633
0.010930 0.0006945 2330.11206013
0.011220 0.0007097 2319.20109972
0.011500 0.0007251 2308.43503981
0.011780 0.0007404 2297.44820179
0.012070 0.0007558 2285.83853677
0.012350 0.0007713 2274.41290746
0.012640 0.0007868 2262.36219581
0.012920 0.0008024 2250.51169731
0.013200 0.0008180 2238.45596231
0.013490 0.0008336 2225.76495666
0.013770 0.0008493 2213.29618391
0.014060 0.0008650 2200.19110751
0.014340 0.0008807 2187.34050325
0.014620 0.0008965 2174.30529864
0.014910 0.0009123 2160.61632548
0.015190 0.0009281 2147.21038112
0.015470 0.0009440 2133.62023580
0.015760 0.0009598 2119.37907426
0.016040 0.0009757 2105.45234903
0.016330 0.0009916 2090.86319102
0.016610 0.0010080 2076.60576032
0.016890 0.0010240 2062.19214565
0.017180 0.0010390 2047.10550219
0.017460 0.0010550 2032.38715621
0.017740 0.0010710 2017.52560123
0.018030 0.0010880 2001.99124318
0.018310 0.0011040 1986.84662060
0.018600 0.0011200 1971.03389745
0.018880 0.0011360 1955.61395119
0.019160 0.0011520 1940.08291563
0.019450 0.0011680 1923.87672225
0.019730 0.0011840 1908.10656374
0.020020 0.0012000 1891.66297192
0.020300 0.0012160 1875.66789021
0.020580 0.0012320 1859.56357196
0.020870 0.0012490 1842.79468290
0.021150 0.0012650 1826.50064489
0.021430 0.0012810 1810.11533702
0.021720 0.0012970 1793.06840882
0.022000 0.0013130 1776.51153580
0.022280 0.0013290 1759.87201249
0.022570 0.0013460 1742.57354412
0.022850 0.0013620 1725.79397319
0.023140 0.0013780 1708.35831550
0.023420 0.0013940 1691.45256069
0.023700 0.0014110 1674.48561783
0.023990 0.0014270 1656.86525366
0.024270 0.0014430 1639.79847285
0.024550 0.0014590 1622.68887088
0.024840 0.0014760 1604.96421100
0.025120 0.0014920 1587.85768129
0.025410 0.0015080 1569.99297335
0.025690 0.0015240 1552.84580279
0.025970 0.0015410 1535.54074115
0.026260 0.0015570 1517.75249337
0.026540 0.0015730 1500.40115023
0.026820 0.0015900 1483.03632237
0.027110 0.0016060 1465.05942429
0.027390 0.0016220 1447.67682181
0.027670 0.0016390 1430.46495191
0.027960 0.0016550 1412.49232282
0.028240 0.0016710 1395.13182318
0.028520 0.0016880 1377.93439837
0.028810 0.0017040 1359.99528971
0.029090 0.0017200 1342.67274512
0.029370 0.0017370 1325.55375609
"""

# Slit sphere parameters
TEST_PARS_SLIT_SPHERE = {
    'scale': 0.01, 'background': 0.01,
    'radius': 60000, 'sld': 1, 'sld_solvent': 4,
    }
# Q dQ I(Q) I_smeared(Q)
TEST_DATA_SLIT_SPHERE = """\
2.26097e-05 0.117 5.5781372896e+09 1.4626077708e+06
2.53847e-05 0.117 5.0363141458e+09 1.3117318023e+06
2.81597e-05 0.117 4.4850108103e+09 1.1594863713e+06
3.09347e-05 0.117 3.9364658459e+09 1.0094881630e+06
3.37097e-05 0.117 3.4019975074e+09 8.6518941303e+05
3.92597e-05 0.117 2.4139519814e+09 6.0232158311e+05
4.48097e-05 0.117 1.5816877820e+09 3.8739994090e+05
5.03597e-05 0.117 9.3715407224e+08 2.2745304775e+05
5.59097e-05 0.117 4.8387917428e+08 1.2101295768e+05
6.14597e-05 0.117 2.0193586928e+08 6.0055107771e+04
6.70097e-05 0.117 5.5886110911e+07 3.2749521065e+04
7.25597e-05 0.117 3.7782348010e+06 2.6350963616e+04
7.81097e-05 0.117 5.3407817904e+06 2.9624963314e+04
8.36597e-05 0.117 2.7975485523e+07 3.4403962254e+04
8.92097e-05 0.117 4.9845448282e+07 3.6130017903e+04
9.47597e-05 0.117 6.0092588905e+07 3.3495107849e+04
1.00310e-04 0.117 5.6823430831e+07 2.7475726279e+04
1.05860e-04 0.117 4.3857024036e+07 2.0144282226e+04
1.11410e-04 0.117 2.7277144760e+07 1.3647403260e+04
1.22510e-04 0.117 3.3119334113e+06 6.6519711526e+03
1.33610e-04 0.117 1.4412859402e+06 6.9726212813e+03
1.44710e-04 0.117 8.5620162463e+06 8.1441335775e+03
1.55810e-04 0.117 9.6957429033e+06 6.4559996521e+03
1.66910e-04 0.117 4.3818341914e+06 3.6252154156e+03
1.78010e-04 0.117 2.7448997387e+05 2.4006505342e+03
1.89110e-04 0.117 8.0472009936e+05 2.8187789089e+03
2.00210e-04 0.117 2.8149552834e+06 3.0915662855e+03
2.11310e-04 0.117 2.7510907861e+06 2.3722530293e+03
2.22410e-04 0.117 1.0053133293e+06 1.4473468311e+03
2.33510e-04 0.117 5.8428305052e+03 1.2048540556e+03
2.44610e-04 0.117 5.1699305004e+05 1.4625670042e+03
2.55710e-04 0.117 1.2120227268e+06 1.5010705973e+03
2.66810e-04 0.117 9.7896842846e+05 1.1336343426e+03
2.77910e-04 0.117 2.5507264791e+05 8.1848818080e+02
3.05660e-04 0.117 5.2403101181e+05 7.4913374357e+02
3.33410e-04 0.117 5.8699343809e+04 4.4669964560e+02
3.61160e-04 0.117 3.0844327150e+05 4.6774007542e+02
3.88910e-04 0.117 8.3360142970e+03 2.7169550220e+02
4.16660e-04 0.117 1.8630080583e+05 3.0710983679e+02
4.44410e-04 0.117 3.1616804732e-01 1.7959006831e+02
4.72160e-04 0.117 1.1299016314e+05 2.0763952339e+02
4.99910e-04 0.117 2.9952522747e+03 1.2536542765e+02
5.27660e-04 0.117 6.7625695649e+04 1.4013969777e+02
5.55410e-04 0.117 7.6927460089e+03 8.2145593180e+01
6.10910e-04 0.117 1.1229057779e+04 8.4519745643e+01
6.66410e-04 0.117 1.3035567943e+04 8.1554625609e+01
7.21910e-04 0.117 1.3309931343e+04 7.4437319172e+01
7.77410e-04 0.117 1.2462626212e+04 6.4697088261e+01
8.32910e-04 0.117 1.0912927143e+04 5.3773301044e+01
8.88410e-04 0.117 9.0172597469e+03 4.2843375753e+01
9.43910e-04 0.117 7.0496495917e+03 3.2771032724e+01
9.99410e-04 0.117 5.2030483682e+03 2.4113557144e+01
1.05491e-03 0.117 3.5988976711e+03 1.7160773658e+01
1.11041e-03 0.117 2.2996060652e+03 1.2016626459e+01
1.22141e-03 0.117 6.4766590598e+02 6.0373017740e+00
1.33241e-03 0.117 4.1963483264e+01 4.5215452974e+00
1.44341e-03 0.117 6.3370708246e+01 5.1054681903e+00
1.55441e-03 0.117 3.0736750577e+02 5.9176165298e+00
1.66541e-03 0.117 5.0327682399e+02 5.9815000189e+00
1.77641e-03 0.117 5.4084331454e+02 5.1634639625e+00
1.88741e-03 0.117 4.3488671756e+02 3.8535158148e+00
1.99841e-03 0.117 2.6322287860e+02 2.5824997753e+00
2.10941e-03 0.117 1.0793633150e+02 1.7315517194e+00
2.22041e-03 0.117 1.8474448850e+01 1.4077213604e+00
2.33141e-03 0.117 1.5864062279e+00 1.4771560682e+00
2.44241e-03 0.117 3.2267213848e+01 1.6916253448e+00
2.55341e-03 0.117 7.4289116207e+01 1.8274751193e+00
2.66441e-03 0.117 9.9000521929e+01 1.7706812289e+00
"""

def main():
    """
    Run tests given is sys.argv.

    Returns 0 if success or 1 if any tests fail.
    """
    import sys
    import xmlrunner  # type: ignore

    suite = unittest.TestSuite()
    suite.addTest(unittest.defaultTestLoader.loadTestsFromModule(sys.modules[__name__]))

    runner = xmlrunner.XMLTestRunner(output='logs')
    result = runner.run(suite)
    return 1 if result.failures or result.errors else 0


############################################################################
# usage demo
############################################################################

def _eval_demo_1d(resolution, title):
    import sys
    from sasmodels import core
    from sasmodels import direct_model
    name = sys.argv[1] if len(sys.argv) > 1 else 'cylinder'

    if name == 'cylinder':
        pars = {'length':210, 'radius':500, 'background': 0}
    elif name == 'teubner_strey':
        pars = {'a2':0.003, 'c1':-1e4, 'c2':1e10, 'background':0.312643}
    elif name in ('sphere', 'spherepy'):
        pars = TEST_PARS_SLIT_SPHERE
    elif name == 'ellipsoid':
        pars = {
            'scale':0.05, 'background': 0,
            'r_polar':500, 'r_equatorial':15000,
            'sld':6, 'sld_solvent': 1,
            }
    else:
        pars = {}
    model_info = core.load_model_info(name)
    model = core.build_model(model_info)

    kernel = model.make_kernel([resolution.q_calc])
    theory = direct_model.call_kernel(kernel, pars)
    Iq = resolution.apply(theory)

    if isinstance(resolution, Slit1D):
        width, length = resolution.q_width, resolution.q_length
        Iq_romb = romberg_slit_1d(resolution.q, width, length, model, pars)
    else:
        dq = resolution.q_width
        Iq_romb = romberg_pinhole_1d(resolution.q, dq, model, pars)

    import matplotlib.pyplot as plt  # type: ignore
    plt.loglog(resolution.q_calc, theory, label='unsmeared')
    plt.loglog(resolution.q, Iq, label='smeared', hold=True)
    plt.loglog(resolution.q, Iq_romb, label='romberg smeared', hold=True)
    plt.legend()
    plt.title(title)
    plt.xlabel("Q (1/Ang)")
    plt.ylabel("I(Q) (1/cm)")

def demo_pinhole_1d():
    """
    Show example of pinhole smearing.
    """
    q = np.logspace(-4, np.log10(0.2), 400)
    q_width = 0.1*q
    resolution = Pinhole1D(q, q_width)
    _eval_demo_1d(resolution, title="10% dQ/Q Pinhole Resolution")

def demo_slit_1d():
    """
    Show example of slit smearing.
    """
    q = np.logspace(-4, np.log10(0.2), 100)
    width = length = 0.
    #width = 0.000000277790
    width = 0.0277790
    #length = 0.00277790
    #length = 0.0277790
    resolution = Slit1D(q, width, length)
    _eval_demo_1d(resolution, title="(%g,%g) Slit Resolution"%(width, length))

def demo():
    """
    Run the resolution demos.
    """
    import matplotlib.pyplot as plt  # type: ignore
    plt.subplot(121)
    demo_pinhole_1d()
    #plt.yscale('linear')
    plt.subplot(122)
    demo_slit_1d()
    #plt.yscale('linear')
    plt.show()


if __name__ == "__main__":
    #demo()
    main()<|MERGE_RESOLUTION|>--- conflicted
+++ resolved
@@ -156,14 +156,9 @@
         self.q_calc = self.q_calc[abs(self.q_calc) >= cutoff]
 
         # Build weight matrix from calculated q values
-<<<<<<< HEAD
-        self.weight_matrix = \
+        self.weight_matrix = (
             slit_resolution(self.q_calc, self.q, q_width, q_length)
-=======
-        self.weight_matrix = (
-            slit_resolution(self.q_calc, self.q, q_length, q_width)
         )
->>>>>>> 366f9b3c
         self.q_calc = abs(self.q_calc)
 
     def apply(self, theory):
