# -*- coding: utf-8 -*-
"""
Run model unit tests.

Usage::

    python -m sasmodels.model_test [opencl|dll|opencl_and_dll] model1 model2 ...

    if model1 is 'all', then all except the remaining models will be tested

Each model is tested using the default parameters at q=0.1, (qx, qy)=(0.1, 0.1),
and the ER and VR are computed.  The return values at these points are not
considered.  The test is only to verify that the models run to completion,
and do not produce inf or NaN.

Tests are defined with the *tests* attribute in the model.py file.  *tests*
is a list of individual tests to run, where each test consists of the
parameter values for the test, the q-values and the expected results.  For
the effective radius test, the q-value should be 'ER'.  For the VR test,
the q-value should be 'VR'.  For 1-D tests, either specify the q value or
a list of q-values, and the corresponding I(q) value, or list of I(q) values.

That is::

    tests = [
        [ {parameters}, q, I(q)],
        [ {parameters}, [q], [I(q)] ],
        [ {parameters}, [q1, q2, ...], [I(q1), I(q2), ...]],

        [ {parameters}, (qx, qy), I(qx, Iqy)],
        [ {parameters}, [(qx1, qy1), (qx2, qy2), ...],
                        [I(qx1, qy1), I(qx2, qy2), ...]],

        [ {parameters}, 'ER', ER(pars) ],
        [ {parameters}, 'VR', VR(pars) ],
        ...
    ]

Parameters are *key:value* pairs, where key is one of the parameters of the
model and value is the value to use for the test.  Any parameters not given
in the parameter list will take on the default parameter value.

Precision defaults to 5 digits (relative).
"""
#TODO: rename to tests so that tab completion works better for models directory

from __future__ import print_function

import sys
import unittest

import numpy as np  # type: ignore

from .core import list_models, load_model_info, build_model, HAVE_OPENCL
from .details import dispersion_mesh
from .direct_model import call_kernel, get_weights
from .exception import annotate_exception
from .modelinfo import expand_pars

try:
    from typing import List, Iterator, Callable
except ImportError:
    pass
else:
    from .modelinfo import ParameterTable, ParameterSet, TestCondition, ModelInfo
    from .kernelpy import PyModel, PyInput, PyKernel, DType

def call_ER(model_info, pars):
    # type: (ModelInfo, ParameterSet) -> float
    """
    Call the model ER function using *values*.

    *model_info* is either *model.info* if you have a loaded model,
    or *kernel.info* if you have a model kernel prepared for evaluation.
    """
    if model_info.ER is None:
        return 1.0
    else:
        value, weight = _vol_pars(model_info, pars)
        individual_radii = model_info.ER(*value)
        return np.sum(weight*individual_radii) / np.sum(weight)

def call_VR(model_info, pars):
    # type: (ModelInfo, ParameterSet) -> float
    """
    Call the model VR function using *pars*.

    *model_info* is either *model.info* if you have a loaded model,
    or *kernel.info* if you have a model kernel prepared for evaluation.
    """
    if model_info.VR is None:
        return 1.0
    else:
        value, weight = _vol_pars(model_info, pars)
        whole, part = model_info.VR(*value)
        return np.sum(weight*part)/np.sum(weight*whole)

def _vol_pars(model_info, pars):
    # type: (ModelInfo, ParameterSet) -> Tuple[np.ndarray, np.ndarray]
    vol_pars = [get_weights(p, pars)
                for p in model_info.parameters.call_parameters
                if p.type == 'volume']
    value, weight = dispersion_mesh(model_info, vol_pars)
    return value, weight


def make_suite(loaders, models):
    # type: (List[str], List[str]) -> unittest.TestSuite
    """
    Construct the pyunit test suite.

    *loaders* is the list of kernel drivers to use, which is one of
    *["dll", "opencl"]*, *["dll"]* or *["opencl"]*.  For python models,
    the python driver is always used.

    *models* is the list of models to test, or *["all"]* to test all models.
    """
    ModelTestCase = _hide_model_case_from_nose()
    suite = unittest.TestSuite()

    if models[0] == 'all':
        skip = models[1:]
        models = list_models()
    else:
        skip = []
    for model_name in models:
        if model_name in skip: continue
        model_info = load_model_info(model_name)

        #print('------')
        #print('found tests in', model_name)
        #print('------')

        # if ispy then use the dll loader to call pykernel
        # don't try to call cl kernel since it will not be
        # available in some environmentes.
        is_py = callable(model_info.Iq)

        if is_py:  # kernel implemented in python
            test_name = "Model: %s, Kernel: python"%model_name
            test_method_name = "test_%s_python" % model_name
            test = ModelTestCase(test_name, model_info,
                                 test_method_name,
                                 platform="dll",  # so that
                                 dtype="double")
            suite.addTest(test)
        else:   # kernel implemented in C
            # test using opencl if desired and available
            if 'opencl' in loaders and HAVE_OPENCL:
                test_name = "Model: %s, Kernel: OpenCL"%model_name
                test_method_name = "test_%s_opencl" % model_name
                # Using dtype=None so that the models that are only
                # correct for double precision are not tested using
                # single precision.  The choice is determined by the
                # presence of *single=False* in the model file.
                test = ModelTestCase(test_name, model_info,
                                     test_method_name,
                                     platform="ocl", dtype=None)
                #print("defining", test_name)
                suite.addTest(test)

            # test using dll if desired
            if 'dll' in loaders:
                test_name = "Model: %s, Kernel: dll"%model_name
                test_method_name = "test_%s_dll" % model_name
                test = ModelTestCase(test_name, model_info,
                                     test_method_name,
                                     platform="dll",
                                     dtype="double")
                suite.addTest(test)

    return suite


def _hide_model_case_from_nose():
    # type: () -> type
    class ModelTestCase(unittest.TestCase):
        """
        Test suit for a particular model with a particular kernel driver.

        The test suite runs a simple smoke test to make sure the model
        functions, then runs the list of tests at the bottom of the model
        description file.
        """
        def __init__(self, test_name, model_info, test_method_name,
                     platform, dtype):
            # type: (str, ModelInfo, str, str, DType) -> None
            self.test_name = test_name
            self.info = model_info
            self.platform = platform
            self.dtype = dtype

            setattr(self, test_method_name, self.run_all)
            unittest.TestCase.__init__(self, test_method_name)

        def run_all(self):
            # type: () -> None
            smoke_tests = [
<<<<<<< HEAD
                ({}, 0.1, None),
                ({}, (0.1, 0.1), None),
                ({}, 'ER', None),
                ({}, 'VR', None),
=======
                # test validity at reasonable values
                [{}, 0.1, None],
                [{}, (0.1, 0.1), None],
                # test validity at q = 0
                #[{}, 0.0, None],
                #[{}, (0.0, 0.0), None],
                # test that ER/VR will run if they exist
                [{}, 'ER', None],
                [{}, 'VR', None],
>>>>>>> 7abcc596
                ]

            tests = self.info.tests
            try:
                model = build_model(self.info, dtype=self.dtype,
                                    platform=self.platform)
                for test in smoke_tests + tests:
                    self.run_one(model, test)

                if not tests and self.platform == "dll":
                    ## Uncomment the following to make forgetting the test
                    ## values an error.  Only do so for the "dll" tests
                    ## to reduce noise from both opencl and dll, and because
                    ## python kernels use platform="dll".
                    #raise Exception("No test cases provided")
                    pass

            except:
                annotate_exception(self.test_name)
                raise

        def run_one(self, model, test):
            # type: (PyModel, TestCondition) -> None
            user_pars, x, y = test
            pars = expand_pars(self.info.parameters, user_pars)

            if not isinstance(y, list):
                y = [y]
            if not isinstance(x, list):
                x = [x]

            self.assertEqual(len(y), len(x))

            if x[0] == 'ER':
                actual = [call_ER(model.info, pars)]
            elif x[0] == 'VR':
                actual = [call_VR(model.info, pars)]
            elif isinstance(x[0], tuple):
                qx, qy = zip(*x)
                q_vectors = [np.array(qx), np.array(qy)]
                kernel = model.make_kernel(q_vectors)
                actual = call_kernel(kernel, pars)
            else:
                q_vectors = [np.array(x)]
                kernel = model.make_kernel(q_vectors)
                actual = call_kernel(kernel, pars)

            self.assertTrue(len(actual) > 0)
            self.assertEqual(len(y), len(actual))

            for xi, yi, actual_yi in zip(x, y, actual):
                if yi is None:
                    # smoke test --- make sure it runs and produces a value
                    self.assertTrue(np.isfinite(actual_yi),
                                    'invalid f(%s): %s' % (xi, actual_yi))
                else:
                    self.assertTrue(is_near(yi, actual_yi, 5),
                                    'f(%s); expected:%s; actual:%s'
                                    % (xi, yi, actual_yi))

    return ModelTestCase

def is_near(target, actual, digits=5):
    # type: (float, float, int) -> bool
    """
    Returns true if *actual* is within *digits* significant digits of *target*.
    """
    import math
    shift = 10**math.ceil(math.log10(abs(target)))
    return abs(target-actual)/shift < 1.5*10**-digits

def main():
    # type: () -> int
    """
    Run tests given is sys.argv.

    Returns 0 if success or 1 if any tests fail.
    """
    import xmlrunner

    models = sys.argv[1:]
    if models and models[0] == '-v':
        verbosity = 2
        models = models[1:]
    else:
        verbosity = 1
    if models and models[0] == 'opencl':
        if not HAVE_OPENCL:
            print("opencl is not available")
            return 1
        loaders = ['opencl']
        models = models[1:]
    elif models and models[0] == 'dll':
        # TODO: test if compiler is available?
        loaders = ['dll']
        models = models[1:]
    elif models and models[0] == 'opencl_and_dll':
        loaders = ['opencl', 'dll']
        models = models[1:]
    else:
        loaders = ['opencl', 'dll']
    if not models:
        print("""\
usage:
  python -m sasmodels.model_test [-v] [opencl|dll] model1 model2 ...

If -v is included on the command line, then use verbose output.

If neither opencl nor dll is specified, then models will be tested with
both OpenCL and dll; the compute target is ignored for pure python models.

If model1 is 'all', then all except the remaining models will be tested.

""")

        return 1

    #runner = unittest.TextTestRunner()
    runner = xmlrunner.XMLTestRunner(output='logs', verbosity=verbosity)
    result = runner.run(make_suite(loaders, models))
    return 1 if result.failures or result.errors else 0


def model_tests():
    # type: () -> Iterator[Callable[[], None]]
    """
    Test runner visible to nosetests.

    Run "nosetests sasmodels" on the command line to invoke it.
    """
    tests = make_suite(['opencl', 'dll'], ['all'])
    for test_i in tests:
        yield test_i.run_all


if __name__ == "__main__":
    sys.exit(main())
<|MERGE_RESOLUTION|>--- conflicted
+++ resolved
@@ -1,351 +1,342 @@
-# -*- coding: utf-8 -*-
-"""
-Run model unit tests.
-
-Usage::
-
-    python -m sasmodels.model_test [opencl|dll|opencl_and_dll] model1 model2 ...
-
-    if model1 is 'all', then all except the remaining models will be tested
-
-Each model is tested using the default parameters at q=0.1, (qx, qy)=(0.1, 0.1),
-and the ER and VR are computed.  The return values at these points are not
-considered.  The test is only to verify that the models run to completion,
-and do not produce inf or NaN.
-
-Tests are defined with the *tests* attribute in the model.py file.  *tests*
-is a list of individual tests to run, where each test consists of the
-parameter values for the test, the q-values and the expected results.  For
-the effective radius test, the q-value should be 'ER'.  For the VR test,
-the q-value should be 'VR'.  For 1-D tests, either specify the q value or
-a list of q-values, and the corresponding I(q) value, or list of I(q) values.
-
-That is::
-
-    tests = [
-        [ {parameters}, q, I(q)],
-        [ {parameters}, [q], [I(q)] ],
-        [ {parameters}, [q1, q2, ...], [I(q1), I(q2), ...]],
-
-        [ {parameters}, (qx, qy), I(qx, Iqy)],
-        [ {parameters}, [(qx1, qy1), (qx2, qy2), ...],
-                        [I(qx1, qy1), I(qx2, qy2), ...]],
-
-        [ {parameters}, 'ER', ER(pars) ],
-        [ {parameters}, 'VR', VR(pars) ],
-        ...
-    ]
-
-Parameters are *key:value* pairs, where key is one of the parameters of the
-model and value is the value to use for the test.  Any parameters not given
-in the parameter list will take on the default parameter value.
-
-Precision defaults to 5 digits (relative).
-"""
-#TODO: rename to tests so that tab completion works better for models directory
-
-from __future__ import print_function
-
-import sys
-import unittest
-
-import numpy as np  # type: ignore
-
-from .core import list_models, load_model_info, build_model, HAVE_OPENCL
-from .details import dispersion_mesh
-from .direct_model import call_kernel, get_weights
-from .exception import annotate_exception
-from .modelinfo import expand_pars
-
-try:
-    from typing import List, Iterator, Callable
-except ImportError:
-    pass
-else:
-    from .modelinfo import ParameterTable, ParameterSet, TestCondition, ModelInfo
-    from .kernelpy import PyModel, PyInput, PyKernel, DType
-
-def call_ER(model_info, pars):
-    # type: (ModelInfo, ParameterSet) -> float
-    """
-    Call the model ER function using *values*.
-
-    *model_info* is either *model.info* if you have a loaded model,
-    or *kernel.info* if you have a model kernel prepared for evaluation.
-    """
-    if model_info.ER is None:
-        return 1.0
-    else:
-        value, weight = _vol_pars(model_info, pars)
-        individual_radii = model_info.ER(*value)
-        return np.sum(weight*individual_radii) / np.sum(weight)
-
-def call_VR(model_info, pars):
-    # type: (ModelInfo, ParameterSet) -> float
-    """
-    Call the model VR function using *pars*.
-
-    *model_info* is either *model.info* if you have a loaded model,
-    or *kernel.info* if you have a model kernel prepared for evaluation.
-    """
-    if model_info.VR is None:
-        return 1.0
-    else:
-        value, weight = _vol_pars(model_info, pars)
-        whole, part = model_info.VR(*value)
-        return np.sum(weight*part)/np.sum(weight*whole)
-
-def _vol_pars(model_info, pars):
-    # type: (ModelInfo, ParameterSet) -> Tuple[np.ndarray, np.ndarray]
-    vol_pars = [get_weights(p, pars)
-                for p in model_info.parameters.call_parameters
-                if p.type == 'volume']
-    value, weight = dispersion_mesh(model_info, vol_pars)
-    return value, weight
-
-
-def make_suite(loaders, models):
-    # type: (List[str], List[str]) -> unittest.TestSuite
-    """
-    Construct the pyunit test suite.
-
-    *loaders* is the list of kernel drivers to use, which is one of
-    *["dll", "opencl"]*, *["dll"]* or *["opencl"]*.  For python models,
-    the python driver is always used.
-
-    *models* is the list of models to test, or *["all"]* to test all models.
-    """
-    ModelTestCase = _hide_model_case_from_nose()
-    suite = unittest.TestSuite()
-
-    if models[0] == 'all':
-        skip = models[1:]
-        models = list_models()
-    else:
-        skip = []
-    for model_name in models:
-        if model_name in skip: continue
-        model_info = load_model_info(model_name)
-
-        #print('------')
-        #print('found tests in', model_name)
-        #print('------')
-
-        # if ispy then use the dll loader to call pykernel
-        # don't try to call cl kernel since it will not be
-        # available in some environmentes.
-        is_py = callable(model_info.Iq)
-
-        if is_py:  # kernel implemented in python
-            test_name = "Model: %s, Kernel: python"%model_name
-            test_method_name = "test_%s_python" % model_name
-            test = ModelTestCase(test_name, model_info,
-                                 test_method_name,
-                                 platform="dll",  # so that
-                                 dtype="double")
-            suite.addTest(test)
-        else:   # kernel implemented in C
-            # test using opencl if desired and available
-            if 'opencl' in loaders and HAVE_OPENCL:
-                test_name = "Model: %s, Kernel: OpenCL"%model_name
-                test_method_name = "test_%s_opencl" % model_name
-                # Using dtype=None so that the models that are only
-                # correct for double precision are not tested using
-                # single precision.  The choice is determined by the
-                # presence of *single=False* in the model file.
-                test = ModelTestCase(test_name, model_info,
-                                     test_method_name,
-                                     platform="ocl", dtype=None)
-                #print("defining", test_name)
-                suite.addTest(test)
-
-            # test using dll if desired
-            if 'dll' in loaders:
-                test_name = "Model: %s, Kernel: dll"%model_name
-                test_method_name = "test_%s_dll" % model_name
-                test = ModelTestCase(test_name, model_info,
-                                     test_method_name,
-                                     platform="dll",
-                                     dtype="double")
-                suite.addTest(test)
-
-    return suite
-
-
-def _hide_model_case_from_nose():
-    # type: () -> type
-    class ModelTestCase(unittest.TestCase):
-        """
-        Test suit for a particular model with a particular kernel driver.
-
-        The test suite runs a simple smoke test to make sure the model
-        functions, then runs the list of tests at the bottom of the model
-        description file.
-        """
-        def __init__(self, test_name, model_info, test_method_name,
-                     platform, dtype):
-            # type: (str, ModelInfo, str, str, DType) -> None
-            self.test_name = test_name
-            self.info = model_info
-            self.platform = platform
-            self.dtype = dtype
-
-            setattr(self, test_method_name, self.run_all)
-            unittest.TestCase.__init__(self, test_method_name)
-
-        def run_all(self):
-            # type: () -> None
-            smoke_tests = [
-<<<<<<< HEAD
-                ({}, 0.1, None),
-                ({}, (0.1, 0.1), None),
-                ({}, 'ER', None),
-                ({}, 'VR', None),
-=======
-                # test validity at reasonable values
-                [{}, 0.1, None],
-                [{}, (0.1, 0.1), None],
-                # test validity at q = 0
-                #[{}, 0.0, None],
-                #[{}, (0.0, 0.0), None],
-                # test that ER/VR will run if they exist
-                [{}, 'ER', None],
-                [{}, 'VR', None],
->>>>>>> 7abcc596
-                ]
-
-            tests = self.info.tests
-            try:
-                model = build_model(self.info, dtype=self.dtype,
-                                    platform=self.platform)
-                for test in smoke_tests + tests:
-                    self.run_one(model, test)
-
-                if not tests and self.platform == "dll":
-                    ## Uncomment the following to make forgetting the test
-                    ## values an error.  Only do so for the "dll" tests
-                    ## to reduce noise from both opencl and dll, and because
-                    ## python kernels use platform="dll".
-                    #raise Exception("No test cases provided")
-                    pass
-
-            except:
-                annotate_exception(self.test_name)
-                raise
-
-        def run_one(self, model, test):
-            # type: (PyModel, TestCondition) -> None
-            user_pars, x, y = test
-            pars = expand_pars(self.info.parameters, user_pars)
-
-            if not isinstance(y, list):
-                y = [y]
-            if not isinstance(x, list):
-                x = [x]
-
-            self.assertEqual(len(y), len(x))
-
-            if x[0] == 'ER':
-                actual = [call_ER(model.info, pars)]
-            elif x[0] == 'VR':
-                actual = [call_VR(model.info, pars)]
-            elif isinstance(x[0], tuple):
-                qx, qy = zip(*x)
-                q_vectors = [np.array(qx), np.array(qy)]
-                kernel = model.make_kernel(q_vectors)
-                actual = call_kernel(kernel, pars)
-            else:
-                q_vectors = [np.array(x)]
-                kernel = model.make_kernel(q_vectors)
-                actual = call_kernel(kernel, pars)
-
-            self.assertTrue(len(actual) > 0)
-            self.assertEqual(len(y), len(actual))
-
-            for xi, yi, actual_yi in zip(x, y, actual):
-                if yi is None:
-                    # smoke test --- make sure it runs and produces a value
-                    self.assertTrue(np.isfinite(actual_yi),
-                                    'invalid f(%s): %s' % (xi, actual_yi))
-                else:
-                    self.assertTrue(is_near(yi, actual_yi, 5),
-                                    'f(%s); expected:%s; actual:%s'
-                                    % (xi, yi, actual_yi))
-
-    return ModelTestCase
-
-def is_near(target, actual, digits=5):
-    # type: (float, float, int) -> bool
-    """
-    Returns true if *actual* is within *digits* significant digits of *target*.
-    """
-    import math
-    shift = 10**math.ceil(math.log10(abs(target)))
-    return abs(target-actual)/shift < 1.5*10**-digits
-
-def main():
-    # type: () -> int
-    """
-    Run tests given is sys.argv.
-
-    Returns 0 if success or 1 if any tests fail.
-    """
-    import xmlrunner
-
-    models = sys.argv[1:]
-    if models and models[0] == '-v':
-        verbosity = 2
-        models = models[1:]
-    else:
-        verbosity = 1
-    if models and models[0] == 'opencl':
-        if not HAVE_OPENCL:
-            print("opencl is not available")
-            return 1
-        loaders = ['opencl']
-        models = models[1:]
-    elif models and models[0] == 'dll':
-        # TODO: test if compiler is available?
-        loaders = ['dll']
-        models = models[1:]
-    elif models and models[0] == 'opencl_and_dll':
-        loaders = ['opencl', 'dll']
-        models = models[1:]
-    else:
-        loaders = ['opencl', 'dll']
-    if not models:
-        print("""\
-usage:
-  python -m sasmodels.model_test [-v] [opencl|dll] model1 model2 ...
-
-If -v is included on the command line, then use verbose output.
-
-If neither opencl nor dll is specified, then models will be tested with
-both OpenCL and dll; the compute target is ignored for pure python models.
-
-If model1 is 'all', then all except the remaining models will be tested.
-
-""")
-
-        return 1
-
-    #runner = unittest.TextTestRunner()
-    runner = xmlrunner.XMLTestRunner(output='logs', verbosity=verbosity)
-    result = runner.run(make_suite(loaders, models))
-    return 1 if result.failures or result.errors else 0
-
-
-def model_tests():
-    # type: () -> Iterator[Callable[[], None]]
-    """
-    Test runner visible to nosetests.
-
-    Run "nosetests sasmodels" on the command line to invoke it.
-    """
-    tests = make_suite(['opencl', 'dll'], ['all'])
-    for test_i in tests:
-        yield test_i.run_all
-
-
-if __name__ == "__main__":
-    sys.exit(main())
+# -*- coding: utf-8 -*-
+"""
+Run model unit tests.
+
+Usage::
+
+    python -m sasmodels.model_test [opencl|dll|opencl_and_dll] model1 model2 ...
+
+    if model1 is 'all', then all except the remaining models will be tested
+
+Each model is tested using the default parameters at q=0.1, (qx, qy)=(0.1, 0.1),
+and the ER and VR are computed.  The return values at these points are not
+considered.  The test is only to verify that the models run to completion,
+and do not produce inf or NaN.
+
+Tests are defined with the *tests* attribute in the model.py file.  *tests*
+is a list of individual tests to run, where each test consists of the
+parameter values for the test, the q-values and the expected results.  For
+the effective radius test, the q-value should be 'ER'.  For the VR test,
+the q-value should be 'VR'.  For 1-D tests, either specify the q value or
+a list of q-values, and the corresponding I(q) value, or list of I(q) values.
+
+That is::
+
+    tests = [
+        [ {parameters}, q, I(q)],
+        [ {parameters}, [q], [I(q)] ],
+        [ {parameters}, [q1, q2, ...], [I(q1), I(q2), ...]],
+
+        [ {parameters}, (qx, qy), I(qx, Iqy)],
+        [ {parameters}, [(qx1, qy1), (qx2, qy2), ...],
+                        [I(qx1, qy1), I(qx2, qy2), ...]],
+
+        [ {parameters}, 'ER', ER(pars) ],
+        [ {parameters}, 'VR', VR(pars) ],
+        ...
+    ]
+
+Parameters are *key:value* pairs, where key is one of the parameters of the
+model and value is the value to use for the test.  Any parameters not given
+in the parameter list will take on the default parameter value.
+
+Precision defaults to 5 digits (relative).
+"""
+from __future__ import print_function
+
+import sys
+import unittest
+
+import numpy as np  # type: ignore
+
+from .core import list_models, load_model_info, build_model, HAVE_OPENCL
+from .details import dispersion_mesh
+from .direct_model import call_kernel, get_weights
+from .exception import annotate_exception
+from .modelinfo import expand_pars
+
+try:
+    from typing import List, Iterator, Callable
+except ImportError:
+    pass
+else:
+    from .modelinfo import ParameterTable, ParameterSet, TestCondition, ModelInfo
+    from .kernelpy import PyModel, PyInput, PyKernel, DType
+
+def call_ER(model_info, pars):
+    # type: (ModelInfo, ParameterSet) -> float
+    """
+    Call the model ER function using *values*.
+
+    *model_info* is either *model.info* if you have a loaded model,
+    or *kernel.info* if you have a model kernel prepared for evaluation.
+    """
+    if model_info.ER is None:
+        return 1.0
+    else:
+        value, weight = _vol_pars(model_info, pars)
+        individual_radii = model_info.ER(*value)
+        return np.sum(weight*individual_radii) / np.sum(weight)
+
+def call_VR(model_info, pars):
+    # type: (ModelInfo, ParameterSet) -> float
+    """
+    Call the model VR function using *pars*.
+
+    *model_info* is either *model.info* if you have a loaded model,
+    or *kernel.info* if you have a model kernel prepared for evaluation.
+    """
+    if model_info.VR is None:
+        return 1.0
+    else:
+        value, weight = _vol_pars(model_info, pars)
+        whole, part = model_info.VR(*value)
+        return np.sum(weight*part)/np.sum(weight*whole)
+
+def _vol_pars(model_info, pars):
+    # type: (ModelInfo, ParameterSet) -> Tuple[np.ndarray, np.ndarray]
+    vol_pars = [get_weights(p, pars)
+                for p in model_info.parameters.call_parameters
+                if p.type == 'volume']
+    value, weight = dispersion_mesh(model_info, vol_pars)
+    return value, weight
+
+
+def make_suite(loaders, models):
+    # type: (List[str], List[str]) -> unittest.TestSuite
+    """
+    Construct the pyunit test suite.
+
+    *loaders* is the list of kernel drivers to use, which is one of
+    *["dll", "opencl"]*, *["dll"]* or *["opencl"]*.  For python models,
+    the python driver is always used.
+
+    *models* is the list of models to test, or *["all"]* to test all models.
+    """
+    ModelTestCase = _hide_model_case_from_nose()
+    suite = unittest.TestSuite()
+
+    if models[0] == 'all':
+        skip = models[1:]
+        models = list_models()
+    else:
+        skip = []
+    for model_name in models:
+        if model_name in skip: continue
+        model_info = load_model_info(model_name)
+
+        #print('------')
+        #print('found tests in', model_name)
+        #print('------')
+
+        # if ispy then use the dll loader to call pykernel
+        # don't try to call cl kernel since it will not be
+        # available in some environmentes.
+        is_py = callable(model_info.Iq)
+
+        if is_py:  # kernel implemented in python
+            test_name = "Model: %s, Kernel: python"%model_name
+            test_method_name = "test_%s_python" % model_name
+            test = ModelTestCase(test_name, model_info,
+                                 test_method_name,
+                                 platform="dll",  # so that
+                                 dtype="double")
+            suite.addTest(test)
+        else:   # kernel implemented in C
+            # test using opencl if desired and available
+            if 'opencl' in loaders and HAVE_OPENCL:
+                test_name = "Model: %s, Kernel: OpenCL"%model_name
+                test_method_name = "test_%s_opencl" % model_name
+                # Using dtype=None so that the models that are only
+                # correct for double precision are not tested using
+                # single precision.  The choice is determined by the
+                # presence of *single=False* in the model file.
+                test = ModelTestCase(test_name, model_info,
+                                     test_method_name,
+                                     platform="ocl", dtype=None)
+                #print("defining", test_name)
+                suite.addTest(test)
+
+            # test using dll if desired
+            if 'dll' in loaders:
+                test_name = "Model: %s, Kernel: dll"%model_name
+                test_method_name = "test_%s_dll" % model_name
+                test = ModelTestCase(test_name, model_info,
+                                     test_method_name,
+                                     platform="dll",
+                                     dtype="double")
+                suite.addTest(test)
+
+    return suite
+
+
+def _hide_model_case_from_nose():
+    # type: () -> type
+    class ModelTestCase(unittest.TestCase):
+        """
+        Test suit for a particular model with a particular kernel driver.
+
+        The test suite runs a simple smoke test to make sure the model
+        functions, then runs the list of tests at the bottom of the model
+        description file.
+        """
+        def __init__(self, test_name, model_info, test_method_name,
+                     platform, dtype):
+            # type: (str, ModelInfo, str, str, DType) -> None
+            self.test_name = test_name
+            self.info = model_info
+            self.platform = platform
+            self.dtype = dtype
+
+            setattr(self, test_method_name, self.run_all)
+            unittest.TestCase.__init__(self, test_method_name)
+
+        def run_all(self):
+            # type: () -> None
+            smoke_tests = [
+                # test validity at reasonable values
+                ({}, 0.1, None),
+                ({}, (0.1, 0.1), None),
+                # test validity at q = 0
+                #({}, 0.0, None),
+                #({}, (0.0, 0.0), None),
+                # test that ER/VR will run if they exist
+                ({}, 'ER', None),
+                ({}, 'VR', None),
+                ]
+
+            tests = self.info.tests
+            try:
+                model = build_model(self.info, dtype=self.dtype,
+                                    platform=self.platform)
+                for test in smoke_tests + tests:
+                    self.run_one(model, test)
+
+                if not tests and self.platform == "dll":
+                    ## Uncomment the following to make forgetting the test
+                    ## values an error.  Only do so for the "dll" tests
+                    ## to reduce noise from both opencl and dll, and because
+                    ## python kernels use platform="dll".
+                    #raise Exception("No test cases provided")
+                    pass
+
+            except:
+                annotate_exception(self.test_name)
+                raise
+
+        def run_one(self, model, test):
+            # type: (PyModel, TestCondition) -> None
+            user_pars, x, y = test
+            pars = expand_pars(self.info.parameters, user_pars)
+
+            if not isinstance(y, list):
+                y = [y]
+            if not isinstance(x, list):
+                x = [x]
+
+            self.assertEqual(len(y), len(x))
+
+            if x[0] == 'ER':
+                actual = [call_ER(model.info, pars)]
+            elif x[0] == 'VR':
+                actual = [call_VR(model.info, pars)]
+            elif isinstance(x[0], tuple):
+                qx, qy = zip(*x)
+                q_vectors = [np.array(qx), np.array(qy)]
+                kernel = model.make_kernel(q_vectors)
+                actual = call_kernel(kernel, pars)
+            else:
+                q_vectors = [np.array(x)]
+                kernel = model.make_kernel(q_vectors)
+                actual = call_kernel(kernel, pars)
+
+            self.assertTrue(len(actual) > 0)
+            self.assertEqual(len(y), len(actual))
+
+            for xi, yi, actual_yi in zip(x, y, actual):
+                if yi is None:
+                    # smoke test --- make sure it runs and produces a value
+                    self.assertTrue(np.isfinite(actual_yi),
+                                    'invalid f(%s): %s' % (xi, actual_yi))
+                else:
+                    self.assertTrue(is_near(yi, actual_yi, 5),
+                                    'f(%s); expected:%s; actual:%s'
+                                    % (xi, yi, actual_yi))
+
+    return ModelTestCase
+
+def is_near(target, actual, digits=5):
+    # type: (float, float, int) -> bool
+    """
+    Returns true if *actual* is within *digits* significant digits of *target*.
+    """
+    import math
+    shift = 10**math.ceil(math.log10(abs(target)))
+    return abs(target-actual)/shift < 1.5*10**-digits
+
+def main():
+    # type: () -> int
+    """
+    Run tests given is sys.argv.
+
+    Returns 0 if success or 1 if any tests fail.
+    """
+    import xmlrunner
+
+    models = sys.argv[1:]
+    if models and models[0] == '-v':
+        verbosity = 2
+        models = models[1:]
+    else:
+        verbosity = 1
+    if models and models[0] == 'opencl':
+        if not HAVE_OPENCL:
+            print("opencl is not available")
+            return 1
+        loaders = ['opencl']
+        models = models[1:]
+    elif models and models[0] == 'dll':
+        # TODO: test if compiler is available?
+        loaders = ['dll']
+        models = models[1:]
+    elif models and models[0] == 'opencl_and_dll':
+        loaders = ['opencl', 'dll']
+        models = models[1:]
+    else:
+        loaders = ['opencl', 'dll']
+    if not models:
+        print("""\
+usage:
+  python -m sasmodels.model_test [-v] [opencl|dll] model1 model2 ...
+
+If -v is included on the command line, then use verbose output.
+
+If neither opencl nor dll is specified, then models will be tested with
+both OpenCL and dll; the compute target is ignored for pure python models.
+
+If model1 is 'all', then all except the remaining models will be tested.
+
+""")
+
+        return 1
+
+    #runner = unittest.TextTestRunner()
+    runner = xmlrunner.XMLTestRunner(output='logs', verbosity=verbosity)
+    result = runner.run(make_suite(loaders, models))
+    return 1 if result.failures or result.errors else 0
+
+
+def model_tests():
+    # type: () -> Iterator[Callable[[], None]]
+    """
+    Test runner visible to nosetests.
+
+    Run "nosetests sasmodels" on the command line to invoke it.
+    """
+    tests = make_suite(['opencl', 'dll'], ['all'])
+    for test_i in tests:
+        yield test_i.run_all
+
+
+if __name__ == "__main__":
+    sys.exit(main())