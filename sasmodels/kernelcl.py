"""
GPU driver for C kernels

There should be a single GPU environment running on the system.  This
environment is constructed on the first call to :func:`env`, and the
same environment is returned on each call.

After retrieving the environment, the next step is to create the kernel.
This is done with a call to :meth:`GpuEnvironment.make_kernel`, which
returns the type of data used by the kernel.

Next a :class:`GpuData` object should be created with the correct kind
of data.  This data object can be used by multiple kernels, for example,
if the target model is a weighted sum of multiple kernels.  The data
should include any extra evaluation points required to compute the proper
data smearing.  This need not match the square grid for 2D data if there
is an index saying which q points are active.

Together the GpuData, the program, and a device form a :class:`GpuKernel`.
This kernel is used during fitting, receiving new sets of parameters and
evaluating them.  The output value is stored in an output buffer on the
devices, where it can be combined with other structure factors and form
factors and have instrumental resolution effects applied.

In order to use OpenCL for your models, you will need OpenCL drivers for
your machine.  These should be available from your graphics card vendor.
Intel provides OpenCL drivers for CPUs as well as their integrated HD
graphics chipsets.  AMD also provides drivers for Intel CPUs, but as of
this writing the performance is lacking compared to the Intel drivers.
NVidia combines drivers for CUDA and OpenCL in one package.  The result
is a bit messy if you have multiple drivers installed.  You can see which
drivers are available by starting python and running:

    import pyopencl as cl
    cl.create_some_context(interactive=True)

Once you have done that, it will show the available drivers which you
can select.  It will then tell you that you can use these drivers
automatically by setting the PYOPENCL_CTX environment variable.

Some graphics cards have multiple devices on the same card.  You cannot
yet use both of them concurrently to evaluate models, but you can run
the program twice using a different device for each session.

OpenCL kernels are compiled when needed by the device driver.  Some
drivers produce compiler output even when there is no error.  You
can see the output by setting PYOPENCL_COMPILER_OUTPUT=1.  It should be
harmless, albeit annoying.
"""
from __future__ import print_function

import os
import warnings
import logging

import numpy as np  # type: ignore

try:
    #raise NotImplementedError("OpenCL not yet implemented for new kernel template")
    import pyopencl as cl  # type: ignore
    # Ask OpenCL for the default context so that we know that one exists
    cl.create_some_context(interactive=False)
<<<<<<< HEAD
except Exception as ocl_exc:
    warnings.warn(str(ocl_exc))
    del ocl_exc
    raise RuntimeError("OpenCL not available")

from pyopencl import mem_flags as mf  # type: ignore
from pyopencl.characterize import get_fast_inaccurate_build_options  # type: ignore
=======
except Exception as exc:
    warnings.warn("OpenCL startup failed with ***"+str(exc)+"***; using C compiler instead")
    raise RuntimeError("OpenCL not available")

# CRUFT: pyopencl < 2017.1  (as of June 2016 needs quotes around include path)
def _quote_path(v):
    """
    Quote the path if it is not already quoted.

    If v starts with '-', then assume that it is a -I option or similar
    and do not quote it.  This is fragile:  -Ipath with space needs to
    be quoted.
    """
    return '"'+v+'"' if v and ' ' in v and not v[0] in "\"'-" else v

if hasattr(cl, '_DEFAULT_INCLUDE_OPTIONS'):
    cl._DEFAULT_INCLUDE_OPTIONS = [_quote_path(v) for v in cl._DEFAULT_INCLUDE_OPTIONS]

from pyopencl import mem_flags as mf
from pyopencl.characterize import get_fast_inaccurate_build_options
>>>>>>> fa800e72

from . import generate
from .kernel import KernelModel, Kernel

try:
    from typing import Tuple, Callable, Any
    from .modelinfo import ModelInfo
    from .details import CallDetails
except ImportError:
    pass

# The max loops number is limited by the amount of local memory available
# on the device.  You don't want to make this value too big because it will
# waste resources, nor too small because it may interfere with users trying
# to do their polydispersity calculations.  A value of 1024 should be much
# larger than necessary given that cost grows as npts^k where k is the number
# of polydisperse parameters.
MAX_LOOPS = 2048


# Pragmas for enable OpenCL features.  Be sure to protect them so that they
# still compile even if OpenCL is not present.
_F16_PRAGMA = """\
#if defined(__OPENCL_VERSION__) // && !defined(cl_khr_fp16)
#  pragma OPENCL EXTENSION cl_khr_fp16: enable
#endif
"""

_F64_PRAGMA = """\
#if defined(__OPENCL_VERSION__) // && !defined(cl_khr_fp64)
#  pragma OPENCL EXTENSION cl_khr_fp64: enable
#endif
"""


ENV = None
def environment():
    # type: () -> "GpuEnvironment"
    """
    Returns a singleton :class:`GpuEnvironment`.

    This provides an OpenCL context and one queue per device.
    """
    global ENV
    if ENV is None:
        ENV = GpuEnvironment()
    return ENV

def has_type(device, dtype):
    # type: (cl.Device, np.dtype) -> bool
    """
    Return true if device supports the requested precision.
    """
    if dtype == generate.F32:
        return True
    elif dtype == generate.F64:
        return "cl_khr_fp64" in device.extensions
    elif dtype == generate.F16:
        return "cl_khr_fp16" in device.extensions
    else:
        return False

def get_warp(kernel, queue):
    # type: (cl.Kernel, cl.CommandQueue) -> int
    """
    Return the size of an execution batch for *kernel* running on *queue*.
    """
    return kernel.get_work_group_info(
        cl.kernel_work_group_info.PREFERRED_WORK_GROUP_SIZE_MULTIPLE,
        queue.device)

def _stretch_input(vector, dtype, extra=1e-3, boundary=32):
    # type: (np.ndarray, np.dtype, float, int) -> np.ndarray
    """
    Stretch an input vector to the correct boundary.

    Performance on the kernels can drop by a factor of two or more if the
    number of values to compute does not fall on a nice power of two
    boundary.   The trailing additional vector elements are given a
    value of *extra*, and so f(*extra*) will be computed for each of
    them.  The returned array will thus be a subset of the computed array.

    *boundary* should be a power of 2 which is at least 32 for good
    performance on current platforms (as of Jan 2015).  It should
    probably be the max of get_warp(kernel,queue) and
    device.min_data_type_align_size//4.
    """
    remainder = vector.size % boundary
    if remainder != 0:
        size = vector.size + (boundary - remainder)
        vector = np.hstack((vector, [extra] * (size - vector.size)))
    return np.ascontiguousarray(vector, dtype=dtype)


def compile_model(context, source, dtype, fast=False):
    # type: (cl.Context, str, np.dtype, bool) -> cl.Program
    """
    Build a model to run on the gpu.

    Returns the compiled program and its type.  The returned type will
    be float32 even if the desired type is float64 if any of the
    devices in the context do not support the cl_khr_fp64 extension.
    """
    dtype = np.dtype(dtype)
    if not all(has_type(d, dtype) for d in context.devices):
        raise RuntimeError("%s not supported for devices"%dtype)

    source_list = [generate.convert_type(source, dtype)]

    if dtype == generate.F16:
        source_list.insert(0, _F16_PRAGMA)
    elif dtype == generate.F64:
        source_list.insert(0, _F64_PRAGMA)

    # Note: USE_SINCOS makes the intel cpu slower under opencl
    if context.devices[0].type == cl.device_type.GPU:
        source_list.insert(0, "#define USE_SINCOS\n")
    options = (get_fast_inaccurate_build_options(context.devices[0])
               if fast else [])
    source = "\n".join(source_list)
    program = cl.Program(context, source).build(options=options)
    #print("done with "+program)
    return program


# for now, this returns one device in the context
# TODO: create a context that contains all devices on all platforms
class GpuEnvironment(object):
    """
    GPU context, with possibly many devices, and one queue per device.
    """
    def __init__(self):
        # type: () -> None
        # find gpu context
        #self.context = cl.create_some_context()

        self.context = None
        if 'PYOPENCL_CTX' in os.environ:
            self._create_some_context()

        if not self.context:
            self.context = _get_default_context()

        # Byte boundary for data alignment
        #self.data_boundary = max(d.min_data_type_align_size
        #                         for d in self.context.devices)
        self.queues = [cl.CommandQueue(context, context.devices[0])
                       for context in self.context]
        self.compiled = {}

    def has_type(self, dtype):
        # type: (np.dtype) -> bool
        """
        Return True if all devices support a given type.
        """
        return any(has_type(d, dtype)
                   for context in self.context
                   for d in context.devices)

    def get_queue(self, dtype):
        # type: (np.dtype) -> cl.CommandQueue
        """
        Return a command queue for the kernels of type dtype.
        """
        for context, queue in zip(self.context, self.queues):
            if all(has_type(d, dtype) for d in context.devices):
                return queue

    def get_context(self, dtype):
        # type: (np.dtype) -> cl.Context
        """
        Return a OpenCL context for the kernels of type dtype.
        """
        for context, queue in zip(self.context, self.queues):
            if all(has_type(d, dtype) for d in context.devices):
                return context

    def _create_some_context(self):
        # type: () -> cl.Context
        """
        Protected call to cl.create_some_context without interactivity.  Use
        this if PYOPENCL_CTX is set in the environment.  Sets the *context*
        attribute.
        """
        try:
            self.context = [cl.create_some_context(interactive=False)]
        except Exception as exc:
            warnings.warn(str(exc))
            warnings.warn("pyopencl.create_some_context() failed")
            warnings.warn("the environment variable 'PYOPENCL_CTX' might not be set correctly")

    def compile_program(self, name, source, dtype, fast=False):
        # type: (str, str, np.dtype, bool) -> cl.Program
        """
        Compile the program for the device in the given context.
        """
        key = "%s-%s%s"%(name, dtype, ("-fast" if fast else ""))
        if key not in self.compiled:
<<<<<<< HEAD
            #print("OpenCL compile",name)
            dtype = np.dtype(dtype)
            program = compile_model(self.get_context(dtype),
                                    str(source), dtype, fast)
=======
            context = self.get_context(dtype)
            logging.info("building %s for OpenCL %s"
                         % (key, context.devices[0].name.strip()))
            program = compile_model(context, source, np.dtype(dtype), fast)
>>>>>>> fa800e72
            self.compiled[key] = program
        return self.compiled[key]

    def release_program(self, name):
        # type: (str) -> None
        """
        Free memory associated with the program on the device.
        """
        if name in self.compiled:
            self.compiled[name].release()
            del self.compiled[name]

def _get_default_context():
    # type: () -> cl.Context
    """
    Get an OpenCL context, preferring GPU over CPU, and preferring Intel
    drivers over AMD drivers.
    """
    # Note: on mobile devices there is automatic clock scaling if either the
    # CPU or the GPU is underutilized; probably doesn't affect us, but we if
    # it did, it would mean that putting a busy loop on the CPU while the GPU
    # is running may increase throughput.
    #
    # Macbook pro, base install:
    #     {'Apple': [Intel CPU, NVIDIA GPU]}
    # Macbook pro, base install:
    #     {'Apple': [Intel CPU, Intel GPU]}
    # 2 x nvidia 295 with Intel and NVIDIA opencl drivers installed
    #     {'Intel': [CPU], 'NVIDIA': [GPU, GPU, GPU, GPU]}
    gpu, cpu = None, None
    for platform in cl.get_platforms():
        # AMD provides a much weaker CPU driver than Intel/Apple, so avoid it.
        # If someone has bothered to install the AMD/NVIDIA drivers, prefer them over the integrated
        # graphics driver that may have been supplied with the CPU chipset.
        preferred_cpu = platform.vendor.startswith('Intel') or platform.vendor.startswith('Apple')
        preferred_gpu = platform.vendor.startswith('Advanced') or platform.vendor.startswith('NVIDIA')
        for device in platform.get_devices():
            if device.type == cl.device_type.GPU:
                # If the existing type is not GPU then it will be CUSTOM or ACCELERATOR,
                # so don't override it.
                if gpu is None or (preferred_gpu and gpu.type == cl.device_type.GPU):
                    gpu = device
            elif device.type == cl.device_type.CPU:
                if cpu is None or preferred_cpu:
                    cpu = device
            else:
                # System has cl.device_type.ACCELERATOR or cl.device_type.CUSTOM
                # Intel Phi for example registers as an accelerator
                # Since the user installed a custom device on their system and went through the
                # pain of sorting out OpenCL drivers for it, lets assume they really do want to
                # use it as their primary compute device.
                gpu = device

    # order the devices by gpu then by cpu; when searching for an available device by data type they
    # will be checked in this order, which means that if the gpu supports double then the cpu will never
    # be used (though we may make it possible to explicitly request the cpu at some point).
    devices = []
    if gpu is not None:
        devices.append(gpu)
    if cpu is not None:
        devices.append(cpu)
    return [cl.Context([d]) for d in devices]


class GpuModel(KernelModel):
    """
    GPU wrapper for a single model.

    *source* and *model_info* are the model source and interface as returned
    from :func:`generate.make_source` and :func:`generate.make_model_info`.

    *dtype* is the desired model precision.  Any numpy dtype for single
    or double precision floats will do, such as 'f', 'float32' or 'single'
    for single and 'd', 'float64' or 'double' for double.  Double precision
    is an optional extension which may not be available on all devices.
    Half precision ('float16','half') may be available on some devices.
    Fast precision ('fast') is a loose version of single precision, indicating
    that the compiler is allowed to take shortcuts.
    """
    def __init__(self, source, model_info, dtype=generate.F32, fast=False):
        # type: (str, ModelInfo, np.dtype, bool) -> None
        self.info = model_info
        self.source = source
        self.dtype = dtype
        self.fast = fast
        self.program = None # delay program creation

    def __getstate__(self):
        # type: () -> Tuple[ModelInfo, str, np.dtype, bool]
        return self.info, self.source, self.dtype, self.fast

    def __setstate__(self, state):
        # type: (Tuple[ModelInfo, str, np.dtype, bool]) -> None
        self.info, self.source, self.dtype, self.fast = state
        self.program = None

    def make_kernel(self, q_vectors):
        # type: (List[np.ndarray]) -> "GpuKernel"
        if self.program is None:
            compiler = environment().compile_program
            self.program = compiler(self.info.name, self.source,
                                    self.dtype, self.fast)
        is_2d = len(q_vectors) == 2
        kernel_name = generate.kernel_name(self.info, is_2d)
        kernel = getattr(self.program, kernel_name)
        return GpuKernel(kernel, self.dtype, self.info, q_vectors)

    def release(self):
        # type: () -> None
        """
        Free the resources associated with the model.
        """
        if self.program is not None:
            environment().release_program(self.info.name)
            self.program = None

    def __del__(self):
        # type: () -> None
        self.release()

# TODO: check that we don't need a destructor for buffers which go out of scope
class GpuInput(object):
    """
    Make q data available to the gpu.

    *q_vectors* is a list of q vectors, which will be *[q]* for 1-D data,
    and *[qx, qy]* for 2-D data.  Internally, the vectors will be reallocated
    to get the best performance on OpenCL, which may involve shifting and
    stretching the array to better match the memory architecture.  Additional
    points will be evaluated with *q=1e-3*.

    *dtype* is the data type for the q vectors. The data type should be
    set to match that of the kernel, which is an attribute of
    :class:`GpuProgram`.  Note that not all kernels support double
    precision, so even if the program was created for double precision,
    the *GpuProgram.dtype* may be single precision.

    Call :meth:`release` when complete.  Even if not called directly, the
    buffer will be released when the data object is freed.
    """
    def __init__(self, q_vectors, dtype=generate.F32):
        # type: (List[np.ndarray], np.dtype) -> None
        # TODO: do we ever need double precision q?
        env = environment()
        self.nq = q_vectors[0].size
        self.dtype = np.dtype(dtype)
        self.is_2d = (len(q_vectors) == 2)
        # TODO: stretch input based on get_warp()
        # not doing it now since warp depends on kernel, which is not known
        # at this point, so instead using 32, which is good on the set of
        # architectures tested so far.
        if self.is_2d:
            # Note: 17 rather than 15 because results is 2 elements
            # longer than input.
            width = ((self.nq+17)//16)*16
            self.q = np.empty((width, 2), dtype=dtype)
            self.q[:self.nq, 0] = q_vectors[0]
            self.q[:self.nq, 1] = q_vectors[1]
        else:
            # Note: 33 rather than 31 because results is 2 elements
            # longer than input.
            width = ((self.nq+33)//32)*32
            self.q = np.empty(width, dtype=dtype)
            self.q[:self.nq] = q_vectors[0]
        self.global_size = [self.q.shape[0]]
        context = env.get_context(self.dtype)
        #print("creating inputs of size", self.global_size)
        self.q_b = cl.Buffer(context, mf.READ_ONLY | mf.COPY_HOST_PTR,
                             hostbuf=self.q)

    def release(self):
        # type: () -> None
        """
        Free the memory.
        """
        if self.q_b is not None:
            self.q_b.release()
            self.q_b = None

    def __del__(self):
        # type: () -> None
        self.release()

class GpuKernel(Kernel):
    """
    Callable SAS kernel.

    *kernel* is the GpuKernel object to call

    *model_info* is the module information

    *q_vectors* is the q vectors at which the kernel should be evaluated

    *dtype* is the kernel precision

    The resulting call method takes the *pars*, a list of values for
    the fixed parameters to the kernel, and *pd_pars*, a list of (value,weight)
    vectors for the polydisperse parameters.  *cutoff* determines the
    integration limits: any points with combined weight less than *cutoff*
    will not be calculated.

    Call :meth:`release` when done with the kernel instance.
    """
    def __init__(self, kernel, dtype, model_info, q_vectors):
        # type: (cl.Kernel, np.dtype, ModelInfo, List[np.ndarray]) -> None
        max_pd = model_info.parameters.max_pd
        npars = len(model_info.parameters.kernel_parameters)-2
        q_input = GpuInput(q_vectors, dtype)
        self.kernel = kernel
        self.info = model_info
        self.dtype = dtype
        self.dim = '2d' if q_input.is_2d else '1d'
        # plus three for the normalization values
        self.result = np.empty(q_input.nq+3, dtype)

        # Inputs and outputs for each kernel call
        # Note: res may be shorter than res_b if global_size != nq
        env = environment()
        self.queue = env.get_queue(dtype)

        # details is int32 data, padded to an 8 integer boundary
        size = ((max_pd*5 + npars*3 + 2 + 7)//8)*8
        self.result_b = cl.Buffer(self.queue.context, mf.READ_WRITE,
                               q_input.global_size[0] * dtype.itemsize)
        self.q_input = q_input # allocated by GpuInput above

        self._need_release = [ self.result_b, self.q_input ]
        self.real = (np.float32 if dtype == generate.F32
                     else np.float64 if dtype == generate.F64
                     else np.float16 if dtype == generate.F16
                     else np.float32)  # will never get here, so use np.float32

    def __call__(self, call_details, weights, values, cutoff):
        # type: (CallDetails, np.ndarray, np.ndarray, float) -> np.ndarray
        context = self.queue.context
        # Arrange data transfer to card
        details_b = cl.Buffer(context, mf.READ_ONLY | mf.COPY_HOST_PTR,
                              hostbuf=call_details.buffer)
        weights_b = cl.Buffer(context, mf.READ_ONLY | mf.COPY_HOST_PTR,
                              hostbuf=weights) if len(weights) else None
        values_b = cl.Buffer(context, mf.READ_ONLY | mf.COPY_HOST_PTR,
                             hostbuf=values)

        # Call kernel and retrieve results
        step = 100
        for start in range(0, call_details.total_pd, step):
            stop = min(start+step, call_details.total_pd)
            args = [
                np.uint32(self.q_input.nq), np.int32(start), np.int32(stop),
                details_b, weights_b, values_b, self.q_input.q_b, self.result_b,
                self.real(cutoff),
            ]
            self.kernel(self.queue, self.q_input.global_size, None, *args)
        cl.enqueue_copy(self.queue, self.result, self.result_b)

        # Free buffers
        for v in (details_b, weights_b, values_b):
            if v is not None: v.release()

        return self.result[:self.q_input.nq]

    def release(self):
        # type: () -> None
        """
        Release resources associated with the kernel.
        """
        for v in self._need_release:
            v.release()
        self._need_release = []

    def __del__(self):
        # type: () -> None
        self.release()<|MERGE_RESOLUTION|>--- conflicted
+++ resolved
@@ -60,19 +60,12 @@
     import pyopencl as cl  # type: ignore
     # Ask OpenCL for the default context so that we know that one exists
     cl.create_some_context(interactive=False)
-<<<<<<< HEAD
-except Exception as ocl_exc:
-    warnings.warn(str(ocl_exc))
-    del ocl_exc
-    raise RuntimeError("OpenCL not available")
-
-from pyopencl import mem_flags as mf  # type: ignore
-from pyopencl.characterize import get_fast_inaccurate_build_options  # type: ignore
-=======
 except Exception as exc:
     warnings.warn("OpenCL startup failed with ***"+str(exc)+"***; using C compiler instead")
     raise RuntimeError("OpenCL not available")
 
+from pyopencl import mem_flags as mf  # type: ignore
+from pyopencl.characterize import get_fast_inaccurate_build_options  # type: ignore
 # CRUFT: pyopencl < 2017.1  (as of June 2016 needs quotes around include path)
 def _quote_path(v):
     """
@@ -89,7 +82,6 @@
 
 from pyopencl import mem_flags as mf
 from pyopencl.characterize import get_fast_inaccurate_build_options
->>>>>>> fa800e72
 
 from . import generate
 from .kernel import KernelModel, Kernel
@@ -288,17 +280,14 @@
         """
         key = "%s-%s%s"%(name, dtype, ("-fast" if fast else ""))
         if key not in self.compiled:
-<<<<<<< HEAD
+            context = self.get_context(dtype)
+            logging.info("building %s for OpenCL %s"
+                         % (key, context.devices[0].name.strip()))
+            program = compile_model(context, source, np.dtype(dtype), fast)
             #print("OpenCL compile",name)
             dtype = np.dtype(dtype)
             program = compile_model(self.get_context(dtype),
                                     str(source), dtype, fast)
-=======
-            context = self.get_context(dtype)
-            logging.info("building %s for OpenCL %s"
-                         % (key, context.devices[0].name.strip()))
-            program = compile_model(context, source, np.dtype(dtype), fast)
->>>>>>> fa800e72
             self.compiled[key] = program
         return self.compiled[key]
 
