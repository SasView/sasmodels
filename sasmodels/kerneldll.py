--- conflicted
+++ resolved
@@ -186,13 +186,8 @@
         shell = (os.name == 'nt')
         subprocess.check_output(command, shell=shell, stderr=subprocess.STDOUT)
     except subprocess.CalledProcessError as exc:
-<<<<<<< HEAD
-        raise RuntimeError("compile failed.\n%s\n%s"
-                           % (command_str, exc.output.decode()))
-=======
         output = decode(exc.output)
         raise RuntimeError("compile failed.\n%s\n%s"%(command_str, output))
->>>>>>> aa8c6e0f
     if not os.path.exists(output):
         raise RuntimeError("compile failed.  File is in %r"%source)
 
