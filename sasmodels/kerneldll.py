--- conflicted
+++ resolved
@@ -118,13 +118,9 @@
     """
     return os.path.join(DLL_PATH, dll_name(model_info, dtype)+".so")
 
-<<<<<<< HEAD
 
 def make_dll(source, model_info, dtype=F64):
     # type: (str, ModelInfo, np.dtype) -> str
-=======
-def make_dll(source, model_info, dtype="double"):
->>>>>>> fa227d3f
     """
     Returns the path to the compiled model defined by *kernel_module*.
 
@@ -150,19 +146,10 @@
 
     newest = generate.timestamp(model_info)
     dll = dll_path(model_info, dtype)
-<<<<<<< HEAD
     if not os.path.exists(dll) or os.path.getmtime(dll) < newest:
         basename = dll_name(model_info, dtype) + "_"
         fid, filename = tempfile.mkstemp(suffix=".c", prefix=basename)
         source = generate.convert_type(source, dtype)
-=======
-
-    #newest = max(os.path.getmtime(f) for f in source_files)
-    #if not os.path.exists(dll) or os.path.getmtime(dll) < newest:
-    if not os.path.exists(dll):
-        # Replace with a proper temp file
-        fid, filename = tempfile.mkstemp(suffix=".c", prefix=tempfile_prefix)
->>>>>>> fa227d3f
         os.fdopen(fid, "w").write(source)
         command = COMPILE%{"source":filename, "output":dll}
         print("Compile command: "+command)
