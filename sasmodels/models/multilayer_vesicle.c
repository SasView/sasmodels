--- conflicted
+++ resolved
@@ -46,8 +46,6 @@
     return fval;  // Volume normalization happens in caller
 }
 
-<<<<<<< HEAD
-=======
 static double
 effective_radius(int mode, double radius, double thick_shell, double thick_solvent, double fp_n_shells)
 {
@@ -55,7 +53,6 @@
     return radius + fp_n_shells*thick_shell + (fp_n_shells - 1.0)*thick_solvent;
 }
 
->>>>>>> d2993270
 static void
 Fq(double q,
           double *F1,
