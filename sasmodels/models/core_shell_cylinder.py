r"""
Definition
----------

The output of the 2D scattering intensity function for oriented core-shell
cylinders is given by (Kline, 2006 [#kline]_). The form factor is normalized
by the particle volume. Note that in this model the shell envelops the entire
core so that besides a "sleeve" around the core, the shell also provides two
flat end caps of thickness = shell thickness. In other words the length of the
total cyclinder is the length of the core cylinder plus twice the thickness of
the shell. If no end caps are desired one should use the
:ref:`core-shell-bicelle` and set the thickness of the end caps (in this case
the "thick_face") to zero.

.. math::

    I(q,\alpha) = \frac{\text{scale}}{V_s} F^2(q,\alpha).sin(\alpha) + \text{background}

where

.. math::

    F(q,\alpha) = &\ (\rho_c - \rho_s) V_c
           \frac{\sin \left( q \tfrac12 L\cos\alpha \right)}
                {q \tfrac12 L\cos\alpha}
           \frac{2 J_1 \left( qR\sin\alpha \right)}
                {qR\sin\alpha} \\
         &\ + (\rho_s - \rho_\text{solv}) V_s
           \frac{\sin \left( q \left(\tfrac12 L+T\right) \cos\alpha \right)}
                {q \left(\tfrac12 L +T \right) \cos\alpha}
           \frac{ 2 J_1 \left( q(R+T)\sin\alpha \right)}
                {q(R+T)\sin\alpha}

and

.. math::

    V_s = \pi (R + T)^2 (L + 2T)

and $\alpha$ is the angle between the axis of the cylinder and $\vec q$,
$V_s$ is the total volume (i.e. including both the core and the outer shell),
$V_c$ is the volume of the core, $L$ is the length of the core,
$R$ is the radius of the core, $T$ is the thickness of the shell, $\rho_c$
is the scattering length density of the core, $\rho_s$ is the scattering
length density of the shell, $\rho_\text{solv}$ is the scattering length
density of the solvent, and *background* is the background level.  The outer
radius of the shell is given by $R+T$ and the total length of the outer
shell is given by $L+2T$. $J1$ is the first order Bessel function.

.. _core-shell-cylinder-geometry:

.. figure:: img/core_shell_cylinder_geometry.jpg

    Core shell cylinder schematic.

To provide easy access to the orientation of the core-shell cylinder, we
define the axis of the cylinder using two angles $\theta$ and $\phi$.
(see :ref:`cylinder model <cylinder-angle-definition>`)

NB: The 2nd virial coefficient of the cylinder is calculated based on
the radius and 2 length values, and used as the effective radius for
$S(q)$ when $P(q) \cdot S(q)$ is applied.

The $\theta$ and $\phi$ parameters are not used for the 1D output.

Reference
---------

.. [#] see, for example, Ian Livsey  J. Chem. Soc., Faraday Trans. 2, 1987,83,
   1445-1452
.. [#kline] S R Kline, *J Appl. Cryst.*, 39 (2006) 895

Authorship and Verification
----------------------------

* **Author:** NIST IGOR/DANSE **Date:** pre 2010
* **Last Modified by:** Paul Kienzle **Date:** Aug 8, 2016
* **Last Reviewed by:** Richard Heenan **Date:** March 18, 2016
"""

import numpy as np
from numpy import pi, inf, sin, cos

name = "core_shell_cylinder"
title = "Right circular cylinder with a core-shell scattering length density profile."
description = """
P(q,alpha)= scale/Vs*f(q)^(2) + background,
      where: f(q)= 2(sld_core - solvant_sld)
        * Vc*sin[qLcos(alpha/2)]
        /[qLcos(alpha/2)]*J1(qRsin(alpha))
        /[qRsin(alpha)]+2(sld_shell-sld_solvent)
        *Vs*sin[q(L+T)cos(alpha/2)][[q(L+T)
        *cos(alpha/2)]*J1(q(R+T)sin(alpha))
        /q(R+T)sin(alpha)]

    alpha:is the angle between the axis of
        the cylinder and the q-vector
    Vs: the volume of the outer shell
    Vc: the volume of the core
    L: the length of the core
        sld_shell: the scattering length density of the shell
    sld_solvent: the scattering length density of the solvent
    background: the background
    T: the thickness
        R+T: is the outer radius
     L+2T: The total length of the outershell
    J1: the first order Bessel function
     theta: axis_theta of the cylinder
     phi: the axis_phi of the cylinder
"""
category = "shape:cylinder"

#             ["name", "units", default, [lower, upper], "type", "description"],
parameters = [["sld_core", "1e-6/Ang^2", 4, [-inf, inf], "sld",
               "Cylinder core scattering length density"],
              ["sld_shell", "1e-6/Ang^2", 4, [-inf, inf], "sld",
               "Cylinder shell scattering length density"],
              ["sld_solvent", "1e-6/Ang^2", 1, [-inf, inf], "sld",
               "Solvent scattering length density"],
              ["radius", "Ang", 20, [0, inf], "volume",
               "Cylinder core radius"],
              ["thickness", "Ang", 20, [0, inf], "volume",
               "Cylinder shell thickness"],
              ["length", "Ang", 400, [0, inf], "volume",
               "Cylinder length"],
              ["theta", "degrees", 60, [-360, 360], "orientation",
               "cylinder axis to beam angle"],
              ["phi", "degrees", 60, [-360, 360], "orientation",
               "rotation about beam"],
             ]

source = ["lib/polevl.c", "lib/sas_J1.c", "lib/gauss76.c", "core_shell_cylinder.c"]
have_Fq = True
<<<<<<< HEAD

def ER(radius, thickness, length):
    """
    Returns the effective radius used in the S*P calculation
    """
    radius = radius + thickness
    length = length + 2 * thickness
    ddd = 0.75 * radius * (2 * radius * length + (length + radius) * (length + pi * radius))
    return 0.5 * (ddd) ** (1. / 3.)
=======
effective_radius_type = [
    "equivalent sphere", "outer radius", "half outer length",
    "half min outer dimension", "half max outer dimension",
    "half outer diagonal",
    ]
>>>>>>> d2993270

def random():
    outer_radius = 10**np.random.uniform(1, 4.7)
    # Use a distribution with a preference for thin shell or thin core
    # Avoid core,shell radii < 1
    radius = np.random.beta(0.5, 0.5)*(outer_radius-2) + 1
    thickness = outer_radius - radius
    length = np.random.uniform(1, 4.7)
    pars = dict(
        radius=radius,
        thickness=thickness,
        length=length,
    )
    return pars

demo = dict(scale=1, background=0,
            sld_core=6, sld_shell=8, sld_solvent=1,
            radius=45, thickness=25, length=340,
            theta=30, phi=15,
            radius_pd=.2, radius_pd_n=1,
            length_pd=.2, length_pd_n=10,
            thickness_pd=.2, thickness_pd_n=10,
            theta_pd=15, theta_pd_n=45,
            phi_pd=15, phi_pd_n=1)
q = 0.1
# april 6 2017, rkh add unit tests, NOT compared with any other calc method, assume correct!
qx = q*cos(pi/6.0)
qy = q*sin(pi/6.0)
tests = [
    [{}, 0.075, 10.8552692237],
    [{}, (qx, qy), 0.444618752741],
]
del qx, qy  # not necessary to delete, but cleaner<|MERGE_RESOLUTION|>--- conflicted
+++ resolved
@@ -131,23 +131,11 @@
 
 source = ["lib/polevl.c", "lib/sas_J1.c", "lib/gauss76.c", "core_shell_cylinder.c"]
 have_Fq = True
-<<<<<<< HEAD
-
-def ER(radius, thickness, length):
-    """
-    Returns the effective radius used in the S*P calculation
-    """
-    radius = radius + thickness
-    length = length + 2 * thickness
-    ddd = 0.75 * radius * (2 * radius * length + (length + radius) * (length + pi * radius))
-    return 0.5 * (ddd) ** (1. / 3.)
-=======
 effective_radius_type = [
     "equivalent sphere", "outer radius", "half outer length",
     "half min outer dimension", "half max outer dimension",
     "half outer diagonal",
     ]
->>>>>>> d2993270
 
 def random():
     outer_radius = 10**np.random.uniform(1, 4.7)
