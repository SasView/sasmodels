--- conflicted
+++ resolved
@@ -4,14 +4,7 @@
 
 Calculates the form factor for a rectangular solid with a core-shell structure.
 The thickness and the scattering length density of the shell or
-<<<<<<< HEAD
 "rim" can be different on each (pair) of faces.
-=======
-"rim" can be different on each (pair) of faces. However at this time the 1D
-calculation does **NOT** actually calculate a c face rim despite the presence
-of the parameter. Some other aspects of the 1D calculation may be wrong.
->>>>>>> b669b495
-
 
 The form factor is normalized by the particle volume $V$ such that
 
@@ -21,7 +14,6 @@
 
 where $\langle \ldots \rangle$ is an average over all possible orientations
 of the rectangular solid.
-
 
 The function calculated is the form factor of the rectangular solid below.
 The core of the solid is defined by the dimensions $A$, $B$, $C$ such that
@@ -62,19 +54,7 @@
 
 with
 
-<<<<<<< HEAD
-.. math::
-=======
-    F_{a}(Q,\alpha,\beta)=
-    \left[\frac{\sin(\tfrac{1}{2}Q(L_A+2t_A)\sin\alpha \sin\beta)
-               }{\tfrac{1}{2}Q(L_A+2t_A)\sin\alpha\sin\beta}
-    - \frac{\sin(\tfrac{1}{2}QL_A\sin\alpha \sin\beta)
-           }{\tfrac{1}{2}QL_A\sin\alpha \sin\beta} \right]
-    \left[\frac{\sin(\tfrac{1}{2}QL_B\sin\alpha \sin\beta)
-               }{\tfrac{1}{2}QL_B\sin\alpha \sin\beta} \right]
-    \left[\frac{\sin(\tfrac{1}{2}QL_C\sin\alpha \sin\beta)
-               }{\tfrac{1}{2}QL_C\sin\alpha \sin\beta} \right]
->>>>>>> b669b495
+.. math::
 
     S(x) = \frac{\sin \tfrac{1}{2}Q x}{\tfrac{1}{2}Q x}
 
@@ -113,16 +93,10 @@
 .. figure:: img/parallelepiped_angle_definition.png
 
     Definition of the angles for oriented core-shell parallelepipeds.
-<<<<<<< HEAD
-    Note that rotation $\theta$, initially in the $xz$ plane, is carried out first, then
-    rotation $\phi$ about the $z$ axis, finally rotation $\Psi$ is now around the axis of the parallelepiped.
-    The neutron or X-ray beam is along the $z$ axis.
-=======
     Note that rotation $\theta$, initially in the $xz$ plane, is carried
     out first, then rotation $\phi$ about the $z$ axis, finally rotation
     $\Psi$ is now around the axis of the cylinder. The neutron or X-ray
     beam is along the $z$ axis.
->>>>>>> b669b495
 
 .. figure:: img/parallelepiped_angle_projection.png
 
