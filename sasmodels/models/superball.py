# superball model
# Note: model title and parameter table are inserted automatically
r"""
Definition
----------

.. figure:: img/superball_realSpace.png

   Superball visualisation for varied values of the parameter p.

This model calculates the scattering of a superball, which represents a cube
with rounded edges. It can be used to describe nanoparticles that deviate from
the perfect cube shape as it is often observed experimentally
[#WetterskogSuperball]_. The shape is described by

.. math::

    x^{2p} + y^{2p} + z^{2p} \leq \biggl( \frac{a}{2} \biggr)^{2p}

with $a$ the cube edge length of the superball and $p$ a parameter that
describes the roundness of the edges. In the limiting cases $p=1$ the superball
corresponds to a sphere with radius $R = a/2$ and for $p = \infty$ to a cube

with edge length $a$. The exponent $p$ is related to $a$ and the face diagonal
$d$ via

.. math::
    p = \frac{1}{1 + 2 \mathrm{log}_2 (a/d)}.

.. figure:: img/superball_geometry2d.png

    Cross-sectional view of a superball showing the principal axis length $a$,
    the face-diagonal $d$ and the superball radius $R$.

The oriented form factor is determined by solving

.. math::
    p_o(\vec{q}) =& \int_{V} \mathrm{d} \vec{r} e^{i \vec{q} \cdot \vec{r}}\\
        =& \frac{a^3}{8} \int_{-1}^{1} \mathrm{d} x \int_{-\gamma}^{\gamma}
            \mathrm{d} y \int_{-\zeta}^{\zeta} \mathrm{d} z
            e^{i a (q_x x + q_y y + q_z z) / 2}\\
        =& \frac{a^2}{2 q_z} \int_{-1}^{1} \mathrm{d} x \int_{-\gamma}^{\gamma}
            \mathrm{d} y  e^{i a(q_x x + q_y y)/2}
<<<<<<< HEAD
            \sin(q_z a \zeta / 2),\\
            
=======

            \sin(q_z a \zeta / 2),

>>>>>>> f8761f9a
with

.. math::
    \gamma =& \sqrt[2p]{1-x^{2p}}, \\
    \zeta =& \sqrt[2p]{1-x^{2p} -y^{2p}}.

The integral can be transformed to

.. math::
    p_o(\vec{q}) = \frac{2 a^2}{q_z} \int_{0}^{1} \mathrm{d} x \, \cos
        \biggl(\frac{a q_x x}{2} \biggr) \int_{0}^{\gamma} \mathrm{d} y \,
        \cos \biggl( \frac{a q_y y}{2} \biggr) \sin
        \biggl( \frac{a q_z \zeta}{2} \biggr),

which can be solved numerically.

The orientational average is then obtained by calculating

.. math::
    P(q) = \int_0^{\tfrac{\pi}{2}} \mathrm{d} \varphi \int_0^{\tfrac{\pi}{2}}
        \mathrm{d} \theta \, \sin (\theta) | p_o(\vec{q}) |^2

with

.. math::
    \vec{q} &= q \begin{pmatrix} \cos (\varphi) \sin (\theta)\\
    \sin (\varphi) \sin(\theta)\\
    \cos (\theta)\end{pmatrix}

The implemented orientationally averaged superball model is then fully given by
[#DresenSuperball]_

.. math::
    I(q) = \mathrm{scale} (\Delta \rho)^2 P(q) + \mathrm{background}.


FITTING NOTES
~~~~~~~~~~~~~

Validation
----------

    The code is validated by reproducing the spherical form factor implemented
    in SasView for $p = 1$ and the parallelepiped form factor with $a = b = c$ for
    $p = 1000$. The form factors match in the first order oscillation with a
    precision in the order of $10^{-4}$. The agreement worsens for higher order
    oscillations and beyond the third order oscillations a higher order Gauss
    quadrature rule needs to be used to keep the agreement below $10^{-3}$.
    This is however avoided in this implementation to keep the computation time
    fast.

References
----------

.. [#WetterskogSuperball] E. Wetterskog, A. Klapper, S. Disch, E. Josten, R. P. Hermann, U. Rücker, T. Brückel, L. Bergström and G. Salazar-Alvarez, *Nanoscale*, 8 (2016) 15571


.. [#DresenSuperball] D. Dresen, A. Qdemat, S. Ulusoy, F. Mees, D. Zakutna, E. Wetterskog, E. Kentzinger, G. Salazar-Alvarez, S. Disch, *J. Phys. Chem. C* (2021), doi: 10.1021/acs.jpcc.1c06082


Source
------

`superball.py <https://github.com/SasView/sasmodels/blob/master/sasmodels/models/superball.py>`_

`superball.c <https://github.com/SasView/sasmodels/blob/master/sasmodels/models/superball.c>`_

Authorship and Verification
----------------------------

* **Author:** Dominique Dresen **Date:** March 27, 2019
* **Last Modified by:** Dominique Dresen **Date:** March 27, 2019
* **Last Reviewed by:** Dirk Honecker **Date:** November 05, 2021
* **Source added by :** Dominique Dresen **Date:** March 27, 2019"""

import numpy as np
from numpy import inf

# saved in utf-8 encoding for the German umlaut (üö)

name = "superball"
title = "Superball with uniform scattering length density."

description = """
    I(q)= scale*V*(sld - sld_solvent)^2*P(q)+background
        P(q) = (2/pi) * double integral from 0 to pi/2 of ...
           AP^2(q)*sin(theta)*dtheta*dphi
        AP = integral from -1 to 1 integral from -g to g of ...
        cos(R qx x) cos(R qy y]) sin(R qz Ze)
        g = (1 - x^(2p))^(1/(2p))
        Ze = (1 - x^(2p) - y^(2p))^(1/(2p))
"""

category = "shape:sphere"


#             ["name", "units", default, [lower, upper], "type","description"],
parameters = [["sld", "1e-6/Ang^2", 4, [-inf, inf], "sld",
               "Superball scattering length density"],
              ["sld_solvent", "1e-6/Ang^2", 1, [-inf, inf], "sld",
               "Solvent scattering length density"],
              ["length_a", "Ang", 50, [0, inf], "volume",
               "Cube edge length of the superball"],
              ["exponent_p", "", 2.5, [0, inf], "volume",
               "Exponent describing the roundness of the superball"],
              ["theta", "degrees", 0, [-360, 360], "orientation",
               "c axis to beam angle"],
              ["phi", "degrees", 0, [-360, 360], "orientation",
               "rotation about beam"],
              ["psi", "degrees", 0, [-360, 360], "orientation",
               "rotation about c axis"],
              ]
# lib/gauss76.c
# lib/gauss20.c
source = ["lib/gauss20.c", "lib/sas_gamma.c", "superball.c"]

have_Fq = True

radius_effective_modes = [
    "radius of gyration",
    "equivalent volume sphere",
    "half length_a",
]


def random():
    """Return a random parameter set for the model."""
    length = np.random.uniform(10, 500)
    exponent = np.random.uniform(1.5, 5)
    pars = dict(
        length_a=length,
        exponent_p=exponent)
    return pars


# parameters for demo
demo = dict(scale=1, background=0,
            sld=6.3, sld_solvent=1.0,
            length_a=100, exponent_p=2.5,
            theta=45, phi=30, psi=15,
            length_a_pd=0.1, length_a_pd_n=10,
            theta_pd=10, theta_pd_n=1,
            phi_pd=10, phi_pd_n=1,
            psi_pd=10, psi_pd_n=1)


tests = [
    [{}, 0.2, 0.76833],
    [{"length_a": 100., "exponent_p": 1, "sld": 6., "sld_solvent": 1.},
     0.2, 0.7263],
    [{"length_a": 100., "exponent_p": 1000, "sld": 6., "sld_solvent": 1.},
     0.2, 0.2714],
    [{"length_a": 100., "exponent_p": 2.5, "sld": 6., "sld_solvent": 1.},
     0.2, 0.2810],
    [{"length_a": 100., "exponent_p": 2.5, "sld": 6., "sld_solvent": 1.,
      "length_a_pd": 0.1, "length_a_pd_n": 10},
     0.2, 0.49551865],
]<|MERGE_RESOLUTION|>--- conflicted
+++ resolved
@@ -41,14 +41,8 @@
             e^{i a (q_x x + q_y y + q_z z) / 2}\\
         =& \frac{a^2}{2 q_z} \int_{-1}^{1} \mathrm{d} x \int_{-\gamma}^{\gamma}
             \mathrm{d} y  e^{i a(q_x x + q_y y)/2}
-<<<<<<< HEAD
-            \sin(q_z a \zeta / 2),\\
-            
-=======
-
             \sin(q_z a \zeta / 2),
 
->>>>>>> f8761f9a
 with
 
 .. math::
