// TODO: interface to form_volume/shell_volume not yet settled
static double
shell_volume(double *total, double length_a, double b2a_ratio, double c2a_ratio, double thickness)
{
    double length_b = length_a * b2a_ratio;
    double length_c = length_a * c2a_ratio;
    double a_core = length_a - 2.0*thickness;
    double b_core = length_b - 2.0*thickness;
    double c_core = length_c - 2.0*thickness;
    double vol_core = a_core * b_core * c_core;
    *total = length_a * length_b * length_c;
    return *total - vol_core;
}

static double
form_volume(double length_a, double b2a_ratio, double c2a_ratio, double thickness)
{
    double total;
    return shell_volume(&total, length_a, b2a_ratio, c2a_ratio, thickness);
}

<<<<<<< HEAD
=======
static double
effective_radius(int mode, double length_a, double b2a_ratio, double c2a_ratio, double thickness)
//effective_radius_type = ["equivalent sphere","half length_a", "half length_b", "half length_c",
//                         "equivalent outer circular cross-section","half ab diagonal","half diagonal"]
// NOTE length_a is external dimension!
{
    switch (mode) {
    case 1: // equivalent sphere
        return cbrt(0.75*cube(length_a)*b2a_ratio*c2a_ratio/M_PI);
    case 2: // half length_a
        return 0.5 * length_a;
    case 3: // half length_b
        return 0.5 * length_a*b2a_ratio;
    case 4: // half length_c
        return 0.5 * length_a*c2a_ratio;
    case 5: // equivalent outer circular cross-section
        return length_a*sqrt(b2a_ratio/M_PI);
    case 6: // half ab diagonal
        return 0.5*sqrt(square(length_a) * (1.0 + square(b2a_ratio)));
    case 7: // half diagonal
        return 0.5*sqrt(square(length_a) * (1.0 + square(b2a_ratio) + square(c2a_ratio)));
    }
}

>>>>>>> d2993270
static void
Fq(double q,
    double *F1,
    double *F2,
    double sld,
    double solvent_sld,
    double length_a,
    double b2a_ratio,
    double c2a_ratio,
    double thickness)
{
    const double length_b = length_a * b2a_ratio;
    const double length_c = length_a * c2a_ratio;
    const double a_half = 0.5 * length_a;
    const double b_half = 0.5 * length_b;
    const double c_half = 0.5 * length_c;
    const double vol_total = length_a * length_b * length_c;
    const double vol_core = 8.0 * (a_half-thickness) * (b_half-thickness) * (c_half-thickness);

    //Integration limits to use in Gaussian quadrature
    const double v1a = 0.0;
    const double v1b = M_PI_2;  //theta integration limits
    const double v2a = 0.0;
    const double v2b = M_PI_2;  //phi integration limits

    double outer_sum_F1 = 0.0;
    double outer_sum_F2 = 0.0;
    for(int i=0; i<GAUSS_N; i++) {

        const double theta = 0.5 * ( GAUSS_Z[i]*(v1b-v1a) + v1a + v1b );
        double sin_theta, cos_theta;
        SINCOS(theta, sin_theta, cos_theta);

        const double termC1 = sas_sinx_x(q * c_half * cos(theta));
        const double termC2 = sas_sinx_x(q * (c_half-thickness)*cos(theta));

        double inner_sum_F1 = 0.0;
        double inner_sum_F2 = 0.0;
        for(int j=0; j<GAUSS_N; j++) {

            const double phi = 0.5 * ( GAUSS_Z[j]*(v2b-v2a) + v2a + v2b );
            double sin_phi, cos_phi;
            SINCOS(phi, sin_phi, cos_phi);

            // Amplitude AP from eqn. (13), rewritten to avoid round-off effects when arg=0

            const double termA1 = sas_sinx_x(q * a_half * sin_theta * sin_phi);
            const double termA2 = sas_sinx_x(q * (a_half-thickness) * sin_theta * sin_phi);

            const double termB1 = sas_sinx_x(q * b_half * sin_theta * cos_phi);
            const double termB2 = sas_sinx_x(q * (b_half-thickness) * sin_theta * cos_phi);

            const double AP1 = vol_total * termA1 * termB1 * termC1;
            const double AP2 = vol_core * termA2 * termB2 * termC2;

            inner_sum_F1 += GAUSS_W[j] * (AP1-AP2);
            inner_sum_F2 += GAUSS_W[j] * square(AP1-AP2);
        }
        inner_sum_F1 *= 0.5 * (v2b-v2a);
        inner_sum_F2 *= 0.5 * (v2b-v2a);

        outer_sum_F1 += GAUSS_W[i] * inner_sum_F1 * sin(theta);
        outer_sum_F2 += GAUSS_W[i] * inner_sum_F2 * sin(theta);
    }
    outer_sum_F1 *= 0.5*(v1b-v1a);
    outer_sum_F2 *= 0.5*(v1b-v1a);

    // Normalize as in Eqn. (15) without the volume factor (as cancels with (V*DelRho)^2 normalization)
    // The factor 2 is due to the different theta integration limit (pi/2 instead of pi)
    const double form_avg = outer_sum_F1/M_PI_2;
    const double form_squared_avg = outer_sum_F2/M_PI_2;

    // Multiply by contrast^2. Factor corresponding to volume^2 cancels with previous normalization.
    const double contrast = sld - solvent_sld;

    // Convert from [1e-12 A-1] to [cm-1]
    *F1 = 1.0e-2 * contrast * form_avg;
    *F2 = 1.0e-4 * contrast * contrast * form_squared_avg;
}

static double
Iqabc(double qa, double qb, double qc,
    double sld,
    double solvent_sld,
    double length_a,
    double b2a_ratio,
    double c2a_ratio,
    double thickness)
{
    const double length_b = length_a * b2a_ratio;
    const double length_c = length_a * c2a_ratio;
    const double a_half = 0.5 * length_a;
    const double b_half = 0.5 * length_b;
    const double c_half = 0.5 * length_c;
    const double vol_total = length_a * length_b * length_c;
    const double vol_core = 8.0 * (a_half-thickness) * (b_half-thickness) * (c_half-thickness);

    // Amplitude AP from eqn. (13)

    const double termA1 = sas_sinx_x(qa * a_half);
    const double termA2 = sas_sinx_x(qa * (a_half-thickness));

    const double termB1 = sas_sinx_x(qb * b_half);
    const double termB2 = sas_sinx_x(qb * (b_half-thickness));

    const double termC1 = sas_sinx_x(qc * c_half);
    const double termC2 = sas_sinx_x(qc * (c_half-thickness));

    const double AP1 = vol_total * termA1 * termB1 * termC1;
    const double AP2 = vol_core * termA2 * termB2 * termC2;

    // Multiply by contrast^2. Factor corresponding to volume^2 cancels with previous normalization.
    const double delrho = sld - solvent_sld;

    // Convert from [1e-12 A-1] to [cm-1]
    return 1.0e-4 * square(delrho * (AP1-AP2));
}<|MERGE_RESOLUTION|>--- conflicted
+++ resolved
@@ -19,8 +19,6 @@
     return shell_volume(&total, length_a, b2a_ratio, c2a_ratio, thickness);
 }
 
-<<<<<<< HEAD
-=======
 static double
 effective_radius(int mode, double length_a, double b2a_ratio, double c2a_ratio, double thickness)
 //effective_radius_type = ["equivalent sphere","half length_a", "half length_b", "half length_c",
@@ -45,7 +43,6 @@
     }
 }
 
->>>>>>> d2993270
 static void
 Fq(double q,
     double *F1,
