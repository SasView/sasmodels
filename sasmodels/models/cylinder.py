--- conflicted
+++ resolved
@@ -138,20 +138,10 @@
 
 source = ["lib/polevl.c", "lib/sas_J1.c", "lib/gauss76.c", "cylinder.c"]
 have_Fq = True
-<<<<<<< HEAD
-
-def ER(radius, length):
-    """
-        Return equivalent radius (ER)
-    """
-    ddd = 0.75 * radius * (2 * radius * length + (length + radius) * (length + pi * radius))
-    return 0.5 * (ddd) ** (1. / 3.)
-=======
 effective_radius_type = [
     "equivalent sphere", "radius",
     "half length", "half min dimension", "half max dimension", "half diagonal",
     ]
->>>>>>> d2993270
 
 def random():
     volume = 10**np.random.uniform(5, 12)
