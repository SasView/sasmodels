--- conflicted
+++ resolved
@@ -1,10 +1,4 @@
-<<<<<<< HEAD
-//barbell kernel - same as dumbell
-=======
-#define INVALID(v) (v.radius_bell < v.radius)
-
 //barbell kernel - same as dumbbell
->>>>>>> a547aa73
 static double
 _bell_kernel(double qab, double qc, double h, double radius_bell,
              double half_length)
