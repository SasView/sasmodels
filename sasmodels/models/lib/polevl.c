/*							polevl.c
 *							p1evl.c
 *
 *	Evaluate polynomial
 *
 *
 *
 * SYNOPSIS:
 *
 * int N;
 * double x, y, coef[N+1], polevl[];
 *
 * y = polevl( x, coef, N );
 *
 *
 *
 * DESCRIPTION:
 *
 * Evaluates polynomial of degree N:
 *
 *                     2          N
 * y  =  C  + C x + C x  +...+ C x
 *        0    1     2          N
 *
 * Coefficients are stored in reverse order:
 *
 * coef[0] = C  , ..., coef[N] = C  .
 *            N                   0
 *
 *  The function p1evl() assumes that coef[N] = 1.0 and is
 * omitted from the array.  Its calling arguments are
 * otherwise the same as polevl().
 *
 *
 * SPEED:
 *
 * In the interest of speed, there are no checks for out
 * of bounds arithmetic.  This routine is used by most of
 * the functions in the library.  Depending on available
 * equipment features, the user may wish to rewrite the
 * program in microcode or assembly language.
 *
 */


/*
Cephes Math Library Release 2.1:  December, 1988
Copyright 1984, 1987, 1988 by Stephen L. Moshier
Direct inquiries to 30 Frost Street, Cambridge, MA 02140
*/

double polevl( double x, constant double *coef, int N );
<<<<<<< HEAD
double p1evl( double x, constant double *coef, int N );


=======
>>>>>>> 0278e3fe
double polevl( double x, constant double *coef, int N )
{

    int i = 0;
    double ans = coef[i];

    while (i < N) {
        i++;
        ans = ans * x + coef[i];
    }

    return ans;
}

/*							p1evl()	*/
/*                                          N
 * Evaluate polynomial when coefficient of x  is 1.0.
 * Otherwise same as polevl.
 */

<<<<<<< HEAD
=======
double p1evl( double x, constant double *coef, int N );
>>>>>>> 0278e3fe
double p1evl( double x, constant double *coef, int N )
{
    int i=0;
    double ans = x+coef[i];

    while (i < N-1) {
        i++;
        ans = ans*x + coef[i];
    }

    return ans;
}<|MERGE_RESOLUTION|>--- conflicted
+++ resolved
@@ -51,12 +51,6 @@
 */
 
 double polevl( double x, constant double *coef, int N );
-<<<<<<< HEAD
-double p1evl( double x, constant double *coef, int N );
-
-
-=======
->>>>>>> 0278e3fe
 double polevl( double x, constant double *coef, int N )
 {
 
@@ -77,10 +71,7 @@
  * Otherwise same as polevl.
  */
 
-<<<<<<< HEAD
-=======
 double p1evl( double x, constant double *coef, int N );
->>>>>>> 0278e3fe
 double p1evl( double x, constant double *coef, int N )
 {
     int i=0;
