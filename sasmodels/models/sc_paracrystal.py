r"""
<<<<<<< HEAD
=======
.. warning:: This model and this model description are under review following 
             concerns raised by SasView users. If you need to use this model, 
             please email help@sasview.org for the latest situation. *The 
             SasView Developers. September 2018.*
             
>>>>>>> c6084f19
Definition
----------

Calculates the scattering from a **simple cubic lattice** with
paracrystalline distortion. Thermal vibrations are considered to be
negligible, and the size of the paracrystal is infinitely large.
Paracrystalline distortion is assumed to be isotropic and characterized
by a Gaussian distribution.

<<<<<<< HEAD
he scattering intensity $I(q)$ is calculated as
=======
The scattering intensity $I(q)$ is calculated as
>>>>>>> c6084f19

.. math::

    I(q) = \text{scale}\frac{V_\text{lattice}P(q)Z(q)}{V_p} + \text{background}

where scale is the volume fraction of spheres, $V_p$ is the volume of
the primary particle, $V_\text{lattice}$ is a volume correction for the crystal
structure, $P(q)$ is the form factor of the sphere (normalized), and
$Z(q)$ is the paracrystalline structure factor for a simple cubic structure.

Equation (16) of the 1987 reference\ [#CIT1987]_ is used to calculate $Z(q)$,
<<<<<<< HEAD
using equations (13)-(15) from the 1987 paper\ [#CIT1987]_ for Z1, Z2, and Z3.
=======
using equations (13)-(15) from the 1987 paper\ [#CIT1987]_ for $Z1$, $Z2$, and
$Z3$.
>>>>>>> c6084f19

The lattice correction (the occupied volume of the lattice) for a simple cubic
structure of particles of radius *R* and nearest neighbor separation *D* is

.. math::

    V_\text{lattice}=\frac{4\pi}{3}\frac{R^3}{D^3}

The distortion factor (one standard deviation) of the paracrystal is included
in the calculation of $Z(q)$

.. math::

    \Delta a = gD

where *g* is a fractional distortion based on the nearest neighbor distance.

The simple cubic lattice is

.. figure:: img/sc_crystal_geometry.jpg

For a crystal, diffraction peaks appear at reduced q-values given by

.. math::

    \frac{qD}{2\pi} = \sqrt{h^2+k^2+l^2}

where for a simple cubic lattice any h, k, l are allowed and none are
forbidden. Thus the peak positions correspond to (just the first 5)

.. math::
    :nowrap:

    \begin{align*}
    q/q_0 \quad & \quad 1
                & \sqrt{2} \quad
                & \quad  \sqrt{3} \quad
                & \sqrt{4} \quad
                & \quad \sqrt{5}\quad \\
    Indices \quad & (100)
                  & \quad (110) \quad
                  & \quad (111)
                  & (200) \quad
                  & \quad (210)
    \end{align*}

.. note::

    The calculation of *Z(q)* is a double numerical integral that must be
    carried out with a high density of points to properly capture the sharp
    peaks of the paracrystalline scattering.
    So be warned that the calculation is slow. Fitting of any experimental data
    must be resolution smeared for any meaningful fit. This makes a triple
    integral which may be very slow.

The 2D (Anisotropic model) is based on the reference below where *I(q)* is
approximated for 1d scattering. Thus the scattering pattern for 2D may not
be accurate particularly at low $q$. For general details of the calculation
and angular dispersions for oriented particles see :ref:`orientation` .
Note that we are not responsible for any incorrectness of the
2D model computation.

.. figure:: img/parallelepiped_angle_definition.png

    Orientation of the crystal with respect to the scattering plane, when
    $\theta = \phi = 0$ the $c$ axis is along the beam direction (the $z$ axis).

Reference
---------

.. [#CIT1987] Hideki Matsuoka et. al. *Physical Review B*, 36 (1987) 1754-1765
   (Original Paper)
.. [#CIT1990] Hideki Matsuoka et. al. *Physical Review B*, 41 (1990) 3854 -3856
   (Corrections to FCC and BCC lattice structure calculation)

Authorship and Verification
<<<<<<< HEAD
----------------------------

* **Author:** NIST IGOR/DANSE **Date:** pre 2010
* **Last Modified by:** Paul Butler **Date:** September 16, 2018
* **Last Reviewed by:** Paul Butler **Date:** September 16, 2018
=======
---------------------------

* **Author:** NIST IGOR/DANSE **Date:** pre 2010
* **Last Modified by:** Paul Butler **Date:** September 29, 2016
* **Last Reviewed by:** Richard Heenan **Date:** March 21, 2016
>>>>>>> c6084f19
"""

import numpy as np
from numpy import inf

name = "sc_paracrystal"
title = "Simple cubic lattice with paracrystalline distortion"
description = """
        P(q)=(scale/Vp)*V_lattice*P(q)*Z(q)+bkg where scale is the volume
        fraction of sphere,
        Vp = volume of the primary particle,
        V_lattice = volume correction for
        for the crystal structure,
        P(q)= form factor of the sphere (normalized),
        Z(q)= paracrystalline structure factor
        for a simple cubic structure.
        [Simple Cubic ParaCrystal Model]
        Parameters;
        scale: volume fraction of spheres
        bkg:background, R: radius of sphere
        lattice_spacing: Nearest neighbor distance
        lattice_distortion: Paracrystal distortion factor
        radius: radius of the spheres
        sldSph: SLD of the sphere
        sldSolv: SLD of the solvent
        """
category = "shape:paracrystal"
single = False
# pylint: disable=bad-whitespace, line-too-long
#             ["name", "units", default, [lower, upper], "type","description"],
parameters = [["lattice_spacing",         "Ang",       220.0, [0.0, inf],  "",  "Lattice spacing"],
              ["lattice_distortion",    "",           0.06, [-inf, inf], "",   "Paracrystal distortion factor"],
              ["radius",      "Ang",        40.0, [0.0, inf],  "volume",      "Radius of sphere"],
              ["sld",  "1e-6/Ang^2",         3.0, [0.0, inf],  "sld",         "Sphere scattering length density"],
              ["sld_solvent", "1e-6/Ang^2",  6.3, [0.0, inf],  "sld",         "Solvent scattering length density"],
              ["theta",       "degrees",    0,    [-360, 360], "orientation", "c axis to beam angle"],
              ["phi",         "degrees",    0,    [-360, 360], "orientation", "rotation about beam"],
              ["psi",         "degrees",    0,    [-360, 360], "orientation", "rotation about c axis"]
             ]
# pylint: enable=bad-whitespace, line-too-long

source = ["lib/sas_3j1x_x.c", "lib/sphere_form.c", "lib/gauss150.c", "sc_paracrystal.c"]

def random():
    # copied from bcc_paracrystal
    radius = 10**np.random.uniform(1.3, 4)
    lattice_distortion = 10**np.random.uniform(-2, -0.7)  # sigma_d in 0.01-0.7
    lattice_spacing_fraction = np.random.beta(a=10, b=1)
    lattice_spacing = radius*4/np.sqrt(4)/lattice_spacing_fraction
    pars = dict(
        #sld=1, sld_solvent=0, scale=1, background=1e-32,
        lattice_spacing=lattice_spacing,
        lattice_distortion=lattice_distortion,
        radius=radius,
    )
    return pars

tests = [
    # Accuracy tests based on content in test/utest_extra_models.py, 2d tests added April 10, 2017
    [{}, 0.001, 10.3048],
    [{}, 0.215268, 0.00814889],
    [{}, 0.414467, 0.001313289],
    [{'theta': 10.0, 'phi': 20, 'psi': 30.0}, (0.045, -0.035), 18.0397138402],
    [{'theta': 10.0, 'phi': 20, 'psi': 30.0}, (0.023, 0.045), 0.0177333171285],
    ]<|MERGE_RESOLUTION|>--- conflicted
+++ resolved
@@ -1,12 +1,9 @@
 r"""
-<<<<<<< HEAD
-=======
-.. warning:: This model and this model description are under review following 
-             concerns raised by SasView users. If you need to use this model, 
-             please email help@sasview.org for the latest situation. *The 
+.. warning:: This model and this model description are under review following
+             concerns raised by SasView users. If you need to use this model,
+             please email help@sasview.org for the latest situation. *The
              SasView Developers. September 2018.*
-             
->>>>>>> c6084f19
+
 Definition
 ----------
 
@@ -16,11 +13,7 @@
 Paracrystalline distortion is assumed to be isotropic and characterized
 by a Gaussian distribution.
 
-<<<<<<< HEAD
-he scattering intensity $I(q)$ is calculated as
-=======
 The scattering intensity $I(q)$ is calculated as
->>>>>>> c6084f19
 
 .. math::
 
@@ -32,12 +25,8 @@
 $Z(q)$ is the paracrystalline structure factor for a simple cubic structure.
 
 Equation (16) of the 1987 reference\ [#CIT1987]_ is used to calculate $Z(q)$,
-<<<<<<< HEAD
-using equations (13)-(15) from the 1987 paper\ [#CIT1987]_ for Z1, Z2, and Z3.
-=======
 using equations (13)-(15) from the 1987 paper\ [#CIT1987]_ for $Z1$, $Z2$, and
 $Z3$.
->>>>>>> c6084f19
 
 The lattice correction (the occupied volume of the lattice) for a simple cubic
 structure of particles of radius *R* and nearest neighbor separation *D* is
@@ -114,19 +103,11 @@
    (Corrections to FCC and BCC lattice structure calculation)
 
 Authorship and Verification
-<<<<<<< HEAD
 ----------------------------
 
 * **Author:** NIST IGOR/DANSE **Date:** pre 2010
 * **Last Modified by:** Paul Butler **Date:** September 16, 2018
 * **Last Reviewed by:** Paul Butler **Date:** September 16, 2018
-=======
----------------------------
-
-* **Author:** NIST IGOR/DANSE **Date:** pre 2010
-* **Last Modified by:** Paul Butler **Date:** September 29, 2016
-* **Last Reviewed by:** Richard Heenan **Date:** March 21, 2016
->>>>>>> c6084f19
 """
 
 import numpy as np
