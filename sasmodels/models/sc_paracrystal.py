--- conflicted
+++ resolved
@@ -104,13 +104,8 @@
 ----------------------------
 
 * **Author:** NIST IGOR/DANSE **Date:** pre 2010
-<<<<<<< HEAD
-* **Last Modified by:** Paul Butler **Date:** September 16, 2018
+* **Last Modified by:** Steve King **Date:** March 25, 2019
 * **Last Reviewed by:** Paul Butler **Date:** September 16, 2018
-=======
-* **Last Modified by:** Steve King **Date:** March 25, 2019
-* **Last Reviewed by:** Richard Heenan **Date:** March 21, 2016
->>>>>>> f64b154a
 """
 
 import numpy as np
