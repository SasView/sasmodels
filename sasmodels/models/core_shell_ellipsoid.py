r"""
Definition
----------

Parameters for this model are the core axial ratio X and a shell thickness,
which are more often what we would like to determine and makes the model
better behaved, particularly when polydispersity is applied than the four
independent radii used in the original parameterization of this model.


.. figure:: img/core_shell_ellipsoid_geometry.png

The geometric parameters of this model are shown in the diagram above, which
shows (a) a cut through at the circular equator and (b) a cross section through
the poles, of a prolate ellipsoid.

When *X_core < 1* the core is oblate; when *X_core > 1* it is prolate.
*X_core = 1* is a spherical core.

For a fixed shell thickness *XpolarShell = 1*, to scale the shell thickness
pro-rata with the radius set or constrain *XpolarShell = X_core*.

When including an $S(q)$, the radius in $S(q)$ is calculated to be that of
a sphere with the same 2nd virial coefficient of the outer surface of the
ellipsoid. This may have some undesirable effects if the aspect ratio of the
ellipsoid is large (ie, if $X << 1$ or $X >> 1$ ), when the $S(q)$
- which assumes spheres - will not in any case be valid.  Generating a
custom product model will enable separate effective volume fraction and
effective radius in the $S(q)$.

If SAS data are in absolute units, and the SLDs are correct, then scale should
be the total volume fraction of the "outer particle". When $S(q)$ is introduced
this moves to the $S(q)$ volume fraction, and scale should then be 1.0, or
contain some other units conversion factor (for example, if you have SAXS data).

The calculation of intensity follows that for the solid ellipsoid, but
with separate terms for the core-shell and shell-solvent boundaries.

.. math::

    P(q,\alpha) = \frac{\text{scale}}{V} F^2(q,\alpha) + \text{background}

where

.. math::
    :nowrap:

    \begin{align*}
    F(q,\alpha) = &f(q,radius\_equat\_core,radius\_equat\_core.x\_core,\alpha) \\
    &+ f(q,radius\_equat\_core + thick\_shell,
         radius\_equat\_core.x\_core + thick\_shell.x\_polar\_shell,\alpha)
    \end{align*}

where

.. math::

    f(q,R_e,R_p,\alpha) = \frac{3 \Delta \rho V (\sin[qr(R_p,R_e,\alpha)]
                - \cos[qr(R_p,R_e,\alpha)])}
                {[qr(R_p,R_e,\alpha)]^3}

and

.. math::

    r(R_e,R_p,\alpha) = \left[ R_e^2 \sin^2 \alpha
        + R_p^2 \cos^2 \alpha \right]^{1/2}


$\alpha$ is the angle between the axis of the ellipsoid and $\vec q$,
$V = (4/3)\pi R_pR_e^2$ is the volume of the ellipsoid , $R_p$ is the
polar radius along the rotational axis of the ellipsoid, $R_e$ is the
equatorial radius perpendicular to the rotational axis of the ellipsoid
and $\Delta \rho$ (contrast) is the scattering length density difference,
either $(sld\_core - sld\_shell)$ or $(sld\_shell - sld\_solvent)$.

For randomly oriented particles:

.. math::

   F^2(q)=\int_{0}^{\pi/2}{F^2(q,\alpha)\sin(\alpha)d\alpha}

For oriented ellipsoids the *theta*, *phi* and *psi* orientation parameters
will appear when fitting 2D data, see the :ref:`elliptical-cylinder` model
for further information.

References
----------
see for example:
Kotlarchyk, M.; Chen, S.-H. J. Chem. Phys., 1983, 79, 2461.
Berr, S.  J. Phys. Chem., 1987, 91, 4760.

Authorship and Verification
----------------------------

* **Author:** NIST IGOR/DANSE **Date:** pre 2010
* **Last Modified by:** Richard Heenan (reparametrised model) **Date:** 2015
* **Last Reviewed by:** Richard Heenan **Date:** October 6, 2016
"""

import numpy as np
from numpy import inf, sin, cos, pi

name = "core_shell_ellipsoid"
title = "Form factor for an spheroid ellipsoid particle with a core shell structure."
description = """
        [core_shell_ellipsoid] Calculates the form factor for an spheroid
        ellipsoid particle with a core_shell structure.
        The form factor is averaged over all possible
        orientations of the ellipsoid such that P(q)
        = scale*<f^2>/Vol + bkg, where f is the
        single particle scattering amplitude.
        [Parameters]:
        radius_equat_core = equatorial radius of core,
        x_core = ratio of core polar/equatorial radii,
        thick_shell = equatorial radius of outer surface,
        x_polar_shell = ratio of polar shell thickness to equatorial shell thickness,
        sld_core = SLD_core
        sld_shell = SLD_shell
        sld_solvent = SLD_solvent
        background = Incoherent bkg
        scale =scale
        Note:It is the users' responsibility to ensure
        that shell radii are larger than core radii.
        oblate: polar radius < equatorial radius
        prolate :  polar radius > equatorial radius - this new model will make this easier
        and polydispersity integrals more logical (as previously the shell could disappear).
    """
category = "shape:ellipsoid"

# pylint: disable=bad-whitespace, line-too-long
#             ["name", "units", default, [lower, upper], "type", "description"],
parameters = [
    ["radius_equat_core","Ang",     20,   [0, inf],   "volume",      "Equatorial radius of core"],
    ["x_core",        "None",       3,   [0, inf],    "volume",      "axial ratio of core, X = r_polar/r_equatorial"],
    ["thick_shell",   "Ang",       30,   [0, inf],    "volume",      "thickness of shell at equator"],
    ["x_polar_shell", "",           1,   [0, inf],    "volume",      "ratio of thickness of shell at pole to that at equator"],
    ["sld_core",      "1e-6/Ang^2", 2,   [-inf, inf], "sld",         "Core scattering length density"],
    ["sld_shell",     "1e-6/Ang^2", 1,   [-inf, inf], "sld",         "Shell scattering length density"],
    ["sld_solvent",   "1e-6/Ang^2", 6.3, [-inf, inf], "sld",         "Solvent scattering length density"],
    ["theta",         "degrees",    0,   [-360, 360], "orientation", "elipsoid axis to beam angle"],
    ["phi",           "degrees",    0,   [-360, 360], "orientation", "rotation about beam"],
    ]
# pylint: enable=bad-whitespace, line-too-long

source = ["lib/sas_3j1x_x.c", "lib/gauss76.c", "core_shell_ellipsoid.c"]
have_Fq = True
<<<<<<< HEAD

def ER(radius_equat_core, x_core, thick_shell, x_polar_shell):
    """
        Returns the effective radius used in the S*P calculation
    """
    from .ellipsoid import ER as ellipsoid_ER
    polar_outer = radius_equat_core*x_core + thick_shell*x_polar_shell
    equat_outer = radius_equat_core + thick_shell
    return ellipsoid_ER(polar_outer, equat_outer)
=======
effective_radius_type = [
    "equivalent sphere", "average outer curvature",
    "min outer radius", "max outer radius",
    ]
>>>>>>> d2993270

def random():
    volume = 10**np.random.uniform(5, 12)
    outer_polar = 10**np.random.uniform(1.3, 4)
    outer_equatorial = np.sqrt(volume/outer_polar) # ignore 4/3 pi
    # Use a distribution with a preference for thin shell or thin core
    # Avoid core,shell radii < 1
    thickness_polar = np.random.beta(0.5, 0.5)*(outer_polar-2) + 1
    thickness_equatorial = np.random.beta(0.5, 0.5)*(outer_equatorial-2) + 1
    radius_polar = outer_polar - thickness_polar
    radius_equatorial = outer_equatorial - thickness_equatorial
    x_core = radius_polar/radius_equatorial
    x_polar_shell = thickness_polar/thickness_equatorial
    pars = dict(
        #background=0, sld=0, sld_solvent=1,
        radius_equat_core=radius_equatorial,
        x_core=x_core,
        thick_shell=thickness_equatorial,
        x_polar_shell=x_polar_shell,
    )
    return pars

q = 0.1
# tests had in old coords theta=0, phi=0; new coords theta=90, phi=0
qx = q*cos(pi/6.0)
qy = q*sin(pi/6.0)
# 11Jan2017 RKH sorted tests after redefinition of angles
tests = [
    # Accuracy tests based on content in test/utest_coreshellellipsoidXTmodel.py
    [{'radius_equat_core': 200.0,
      'x_core': 0.1,
      'thick_shell': 50.0,
      'x_polar_shell': 0.2,
      'sld_core': 2.0,
      'sld_shell': 1.0,
      'sld_solvent': 6.3,
      'background': 0.001,
      'scale': 1.0,
     }, 1.0, 0.00189402],

    # Additional tests with larger range of parameters
    [{'background': 0.01}, 0.1, 11.6915],

    [{'radius_equat_core': 20.0,
      'x_core': 200.0,
      'thick_shell': 54.0,
      'x_polar_shell': 3.0,
      'sld_core': 20.0,
      'sld_shell': 10.0,
      'sld_solvent': 6.0,
      'background': 0.0,
      'scale': 1.0,
     }, 0.01, 8688.53],

    # 2D tests
    [{'background': 0.001,
      'theta': 90.0,
      'phi': 0.0,
     }, (0.4, 0.5), 0.00690673],

    [{'radius_equat_core': 20.0,
      'x_core': 200.0,
      'thick_shell': 54.0,
      'x_polar_shell': 3.0,
      'sld_core': 20.0,
      'sld_shell': 10.0,
      'sld_solvent': 6.0,
      'background': 0.01,
      'scale': 0.01,
      'theta': 90.0,
      'phi': 0.0,
     }, (qx, qy), 0.01000025],
]<|MERGE_RESOLUTION|>--- conflicted
+++ resolved
@@ -145,22 +145,10 @@
 
 source = ["lib/sas_3j1x_x.c", "lib/gauss76.c", "core_shell_ellipsoid.c"]
 have_Fq = True
-<<<<<<< HEAD
-
-def ER(radius_equat_core, x_core, thick_shell, x_polar_shell):
-    """
-        Returns the effective radius used in the S*P calculation
-    """
-    from .ellipsoid import ER as ellipsoid_ER
-    polar_outer = radius_equat_core*x_core + thick_shell*x_polar_shell
-    equat_outer = radius_equat_core + thick_shell
-    return ellipsoid_ER(polar_outer, equat_outer)
-=======
 effective_radius_type = [
     "equivalent sphere", "average outer curvature",
     "min outer radius", "max outer radius",
     ]
->>>>>>> d2993270
 
 def random():
     volume = 10**np.random.uniform(5, 12)
