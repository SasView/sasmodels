# parallelepiped model
# Note: model title and parameter table are inserted automatically
r"""
The form factor is normalized by the particle volume.
For information about polarised and magnetic scattering, see
the :ref:`magnetism` documentation.

Definition
----------

 This model calculates the scattering from a rectangular parallelepiped
 (\:numref:`parallelepiped-image`\).
 If you need to apply polydispersity, see also :ref:`rectangular-prism`.

.. _parallelepiped-image:


.. figure:: img/parallelepiped_geometry.jpg

   Parallelepiped with the corresponding definition of sides.

.. note::

<<<<<<< HEAD
   The edge of the solid used to have to satisfy the condition that $A < B < C$.
   After some improvements to the effective radius calculation, used with
   an S(Q), it is beleived that this is no longer the case.
=======
The three dimensions of the parallelepiped (strictly here a cuboid) may be given in 
$any$ size order. To avoid multiple fit solutions, especially
with Monte-Carlo fit methods, it may be advisable to restrict their ranges. There may 
be a number of closely similar "best fits", so some trial and error, or fixing of some 
dimensions at expected values, may help.
>>>>>>> 9ed43f42

The 1D scattering intensity $I(q)$ is calculated as:

.. Comment by Miguel Gonzalez:
   I am modifying the original text because I find the notation a little bit
   confusing. I think that in most textbooks/papers, the notation P(Q) is
   used for the form factor (adim, P(Q=0)=1), although F(q) seems also to
   be used. But here (as for many other models), P(q) is used to represent
   the scattering intensity (in cm-1 normally). It would be good to agree on
   a common notation.

.. math::

    I(q) = \frac{\text{scale}}{V} (\Delta\rho \cdot V)^2
           \left< P(q, \alpha) \right> + \text{background}

where the volume $V = A B C$, the contrast is defined as
$\Delta\rho = \rho_\text{p} - \rho_\text{solvent}$,
$P(q, \alpha)$ is the form factor corresponding to a parallelepiped oriented
at an angle $\alpha$ (angle between the long axis C and $\vec q$),
and the averaging $\left<\ldots\right>$ is applied over all orientations.

Assuming $a = A/B < 1$, $b = B /B = 1$, and $c = C/B > 1$, the
form factor is given by (Mittelbach and Porod, 1961)

.. math::

    P(q, \alpha) = \int_0^1 \phi_Q\left(\mu \sqrt{1-\sigma^2},a\right)
        \left[S(\mu c \sigma/2)\right]^2 d\sigma

with

.. math::

    \phi_Q(\mu,a) &= \int_0^1
        \left\{S\left[\frac{\mu}{2}\cos\left(\frac{\pi}{2}u\right)\right]
               S\left[\frac{\mu a}{2}\sin\left(\frac{\pi}{2}u\right)\right]
               \right\}^2 du

    S(x) &= \frac{\sin x}{x}

    \mu &= qB

The scattering intensity per unit volume is returned in units of |cm^-1|.

NB: The 2nd virial coefficient of the parallelepiped is calculated based on
the averaged effective radius, after appropriately sorting the three
dimensions, to give an oblate or prolate particle, $(=\sqrt{AB/\pi})$ and
length $(= C)$ values, and used as the effective radius for
$S(q)$ when $P(q) \cdot S(q)$ is applied.

To provide easy access to the orientation of the parallelepiped, we define
three angles $\theta$, $\phi$ and $\Psi$. The definition of $\theta$ and
$\phi$ is the same as for the cylinder model (see also figures below).

.. Comment by Miguel Gonzalez:
   The following text has been commented because I think there are two
   mistakes. Psi is the rotational angle around C (but I cannot understand
   what it means against the q plane) and psi=0 corresponds to a||x and b||y.

   The angle $\Psi$ is the rotational angle around the $C$ axis against
   the $q$ plane. For example, $\Psi = 0$ when the $B$ axis is parallel
   to the $x$-axis of the detector.

The angle $\Psi$ is the rotational angle around the $C$ axis.
For $\theta = 0$ and $\phi = 0$, $\Psi = 0$ corresponds to the $B$ axis
oriented parallel to the y-axis of the detector with $A$ along the z-axis.
For other $\theta$, $\phi$ values, the parallelepiped has to be first rotated
$\theta$ degrees around $z$ and $\phi$ degrees around $y$,
before doing a final rotation of $\Psi$ degrees around the resulting $C$ to
obtain the final orientation of the parallelepiped.
For example, for $\theta = 0$ and $\phi = 90$, we have that $\Psi = 0$
corresponds to $A$ along $x$ and $B$ along $y$,
while for $\theta = 90$ and $\phi = 0$, $\Psi = 0$ corresponds to
$A$ along $z$ and $B$ along $x$.

.. _parallelepiped-orientation:

.. figure:: img/parallelepiped_angle_definition.png

    Definition of the angles for oriented parallelepiped, shown with $A<B<C$.

.. figure:: img/parallelepiped_angle_projection.png

    Examples of the angles for an oriented parallelepiped against the
    detector plane.

On introducing "Orientational Distribution" in the angles, "distribution of theta" and "distribution of phi" parameters will
appear. These are actually rotations about axes $\delta_1$ and $\delta_2$ of the parallelepiped, perpendicular to the $a$ x $c$ and $b$ x $c$ faces. 
(When $\theta = \phi = 0$ these are parallel to the $Y$ and $X$ axes of the instrument.) The third orientation distribution, in $\psi$, is 
about the $c$ axis of the particle, perpendicular to the $a$ x $b$ face. Some experimentation may be required to 
understand the 2d patterns fully. (Earlier implementations had numerical integration issues in some circumstances when orientation 
distributions passed through 90 degrees, such situations, with very broad distributions, should still be approached with care.) 

    
For a given orientation of the parallelepiped, the 2D form factor is
calculated as

.. math::

    P(q_x, q_y) = \left[\frac{\sin(\tfrac{1}{2}qA\cos\alpha)}{(\tfrac{1}{2}qA\cos\alpha)}\right]^2
                  \left[\frac{\sin(\tfrac{1}{2}qB\cos\beta)}{(\tfrac{1}{2}qB\cos\beta)}\right]^2
                  \left[\frac{\sin(\tfrac{1}{2}qC\cos\gamma)}{(\tfrac{1}{2}qC\cos\gamma)}\right]^2

with

.. math::

    \cos\alpha &= \hat A \cdot \hat q,

    \cos\beta  &= \hat B \cdot \hat q,

    \cos\gamma &= \hat C \cdot \hat q

and the scattering intensity as:

.. math::

    I(q_x, q_y) = \frac{\text{scale}}{V} V^2 \Delta\rho^2 P(q_x, q_y)
            + \text{background}

.. Comment by Miguel Gonzalez:
   This reflects the logic of the code, as in parallelepiped.c the call
   to _pkernel returns $P(q_x, q_y)$ and then this is multiplied by
   $V^2 * (\Delta \rho)^2$. And finally outside parallelepiped.c it will be
   multiplied by scale, normalized by $V$ and the background added. But
   mathematically it makes more sense to write
   $I(q_x, q_y) = \text{scale} V \Delta\rho^2 P(q_x, q_y) + \text{background}$,
   with scale being the volume fraction.


Validation
----------

Validation of the code was done by comparing the output of the 1D calculation
to the angular average of the output of a 2D calculation over all possible
angles.


References
----------

P Mittelbach and G Porod, *Acta Physica Austriaca*, 14 (1961) 185-211

R Nayuk and K Huber, *Z. Phys. Chem.*, 226 (2012) 837-854

Authorship and Verification
----------------------------

* **Author:** This model is based on form factor calculations implemented
    in a c-library provided by the NIST Center for Neutron Research (Kline, 2006).
* **Last Modified by:**  Paul Kienzle **Date:** April 05, 2017
* **Last Reviewed by:**  Richard Heenan **Date:** April 06, 2017

"""

import numpy as np
from numpy import pi, inf, sqrt, sin, cos

name = "parallelepiped"
title = "Rectangular parallelepiped with uniform scattering length density."
description = """
    I(q)= scale*V*(sld - sld_solvent)^2*P(q,alpha)+background
        P(q,alpha) = integral from 0 to 1 of ...
           phi(mu*sqrt(1-sigma^2),a) * S(mu*c*sigma/2)^2 * dsigma
        with
            phi(mu,a) = integral from 0 to 1 of ..
            (S((mu/2)*cos(pi*u/2))*S((mu*a/2)*sin(pi*u/2)))^2 * du
            S(x) = sin(x)/x
            mu = q*B
        V: Volume of the rectangular parallelepiped
        alpha: angle between the long axis of the
            parallelepiped and the q-vector for 1D
"""
category = "shape:parallelepiped"

#             ["name", "units", default, [lower, upper], "type","description"],
parameters = [["sld", "1e-6/Ang^2", 4, [-inf, inf], "sld",
               "Parallelepiped scattering length density"],
              ["sld_solvent", "1e-6/Ang^2", 1, [-inf, inf], "sld",
               "Solvent scattering length density"],
              ["length_a", "Ang", 35, [0, inf], "volume",
               "Shorter side of the parallelepiped"],
              ["length_b", "Ang", 75, [0, inf], "volume",
               "Second side of the parallelepiped"],
              ["length_c", "Ang", 400, [0, inf], "volume",
               "Larger side of the parallelepiped"],
              ["theta", "degrees", 60, [-360, 360], "orientation",
               "c axis to beam angle"],
              ["phi", "degrees", 60, [-360, 360], "orientation",
               "rotation about beam"],
              ["psi", "degrees", 60, [-360, 360], "orientation",
               "rotation about c axis"],
             ]

source = ["lib/gauss76.c", "parallelepiped.c"]

def ER(length_a, length_b, length_c):
    """
    Return effective radius (ER) for P(q)*S(q)
    """
    # now that axes can be in any size order, need to sort a,b,c where a~b and c is either much smaller
    # or much larger
    abc = np.vstack((length_a, length_b, length_c))
    abc = np.sort(abc, axis=0)
    selector = (abc[1] - abc[0]) > (abc[2] - abc[1])
    length = np.where(selector, abc[0], abc[2])
    # surface average radius (rough approximation)
    radius = np.sqrt(np.where(~selector, abc[0]*abc[1], abc[1]*abc[2]) / pi)

    ddd = 0.75 * radius * (2*radius*length + (length + radius)*(length + pi*radius))
    return 0.5 * (ddd) ** (1. / 3.)

# VR defaults to 1.0

# parameters for demo
demo = dict(scale=1, background=0,
            sld=6.3, sld_solvent=1.0,
            length_a=35, length_b=75, length_c=400,
            theta=45, phi=30, psi=15,
            length_a_pd=0.1, length_a_pd_n=10,
            length_b_pd=0.1, length_b_pd_n=1,
            length_c_pd=0.1, length_c_pd_n=1,
            theta_pd=10, theta_pd_n=1,
            phi_pd=10, phi_pd_n=1,
            psi_pd=10, psi_pd_n=10)
# rkh 7/4/17 add random unit test for 2d, note make all params different, 2d values not tested against other codes or models
qx, qy = 0.2 * cos(pi/6.), 0.2 * sin(pi/6.)
tests = [[{}, 0.2, 0.17758004974],
         [{}, [0.2], [0.17758004974]],
         [{'theta':10.0, 'phi':20.0}, (qx, qy), 0.0089517140475],
         [{'theta':10.0, 'phi':20.0}, [(qx, qy)], [0.0089517140475]],
        ]
del qx, qy  # not necessary to delete, but cleaner<|MERGE_RESOLUTION|>--- conflicted
+++ resolved
@@ -21,17 +21,11 @@
 
 .. note::
 
-<<<<<<< HEAD
-   The edge of the solid used to have to satisfy the condition that $A < B < C$.
-   After some improvements to the effective radius calculation, used with
-   an S(Q), it is beleived that this is no longer the case.
-=======
 The three dimensions of the parallelepiped (strictly here a cuboid) may be given in 
 $any$ size order. To avoid multiple fit solutions, especially
 with Monte-Carlo fit methods, it may be advisable to restrict their ranges. There may 
 be a number of closely similar "best fits", so some trial and error, or fixing of some 
 dimensions at expected values, may help.
->>>>>>> 9ed43f42
 
 The 1D scattering intensity $I(q)$ is calculated as:
 
