--- conflicted
+++ resolved
@@ -37,8 +37,6 @@
     return vol;
 }
 
-<<<<<<< HEAD
-=======
 static double
 radius_from_volume(double radius_equat_core, double x_core, double thick_shell, double x_polar_shell)
 {
@@ -86,7 +84,6 @@
     }
 }
 
->>>>>>> d2993270
 static void
 Fq(double q,
     double *F1,
