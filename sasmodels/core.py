"""
Core model handling routines.
"""
<<<<<<< HEAD
from __future__ import print_function

__all__ = [
    "list_models", "load_model", "load_model_info",
    "build_model", "precompile_dll",
    ]
=======
#__all__ = [
#    "list_models", "load_model_info", "precompile_dll",
#    "build_model", "make_kernel", "call_kernel", "call_ER_VR",
#    ]
>>>>>>> fa800e72

import os
from os.path import basename, dirname, join as joinpath, splitext
from glob import glob

import numpy as np # type: ignore

from . import generate
from . import modelinfo
from . import product
from . import mixture
from . import kernelpy
from . import kerneldll
try:
    from . import kernelcl
    HAVE_OPENCL = True
except Exception:
    HAVE_OPENCL = False

try:
<<<<<<< HEAD
    from typing import List, Union, Optional, Any
    from .kernel import KernelModel
    from .modelinfo import ModelInfo
except ImportError:
    pass

=======
    np.meshgrid([])
    meshgrid = np.meshgrid
except Exception:
    # CRUFT: np.meshgrid requires multiple vectors
    def meshgrid(*args):
        if len(args) > 1:
            return np.meshgrid(*args)
        else:
            return [np.asarray(v) for v in args]
>>>>>>> fa800e72

# TODO: refactor composite model support
# The current load_model_info/build_model does not reuse existing model
# definitions when loading a composite model, instead reloading and
# rebuilding the kernel for each component model in the expression.  This
# is fine in a scripting environment where the model is built when the script
# starts and is thrown away when the script ends, but may not be the best
# solution in a long-lived application.  This affects the following functions:
#
#    load_model
#    load_model_info
#    build_model

def list_models():
    # type: () -> List[str]
    """
    Return the list of available models on the model path.
    """
    root = dirname(__file__)
    available_models = []
    files = sorted(glob(joinpath(root, 'models', "[a-zA-Z]*.py")))
    if not files and os.name=='nt':
        # Look inside library.zip on windows,
        # being careful as the library stores only .pyc.
        import zipfile
        location = root[:root.find('.zip')+4]
        zf = zipfile.ZipFile(location,'r')
        for filepath in zf.namelist():
            # directory structure in library.zip uses "/"
            models_loc = "sasmodels/models"
            if models_loc in filepath:
                base = basename(filepath)[:-4]
                # Careful with non-models.
                if base[0] != "_":
                    available_models.append(base)
    else:
        available_models = [basename(f)[:-3] for f in files]
    return available_models

def load_model(model_name, dtype=None, platform='ocl'):
    # type: (str, str, str) -> KernelModel
    """
    Load model info and build model.

    *model_name* is the name of the model as used by :func:`load_model_info`.
    Additional keyword arguments are passed directly to :func:`build_model`.
    """
    return build_model(load_model_info(model_name),
                       dtype=dtype, platform=platform)


def load_model_info(model_name):
    # type: (str) -> modelinfo.ModelInfo
    """
    Load a model definition given the model name.

    This returns a handle to the module defining the model.  This can be
    used with functions in generate to build the docs or extract model info.
    """
    parts = model_name.split('+')
    if len(parts) > 1:
        model_info_list = [load_model_info(p) for p in parts]
        return mixture.make_mixture_info(model_info_list)

    parts = model_name.split('*')
    if len(parts) > 1:
        if len(parts) > 2:
            raise ValueError("use P*S to apply structure factor S to model P")
        P_info, Q_info = [load_model_info(p) for p in parts]
        return product.make_product_info(P_info, Q_info)

    kernel_module = generate.load_kernel_module(model_name)
    return modelinfo.make_model_info(kernel_module)


def build_model(model_info, dtype=None, platform="ocl"):
    # type: (modelinfo.ModelInfo, str, str) -> KernelModel
    """
    Prepare the model for the default execution platform.

    This will return an OpenCL model, a DLL model or a python model depending
    on the model and the computing platform.

    *model_info* is the model definition structure returned from
    :func:`load_model_info`.

    *dtype* indicates whether the model should use single or double precision
    for the calculation.  Choices are 'single', 'double', 'quad', 'half',
    or 'fast'.  If *dtype* ends with '!', then force the use of the DLL rather
    than OpenCL for the calculation.

    *platform* should be "dll" to force the dll to be used for C models,
    otherwise it uses the default "ocl".
    """
    composition = model_info.composition
    if composition is not None:
        composition_type, parts = composition
        models = [build_model(p, dtype=dtype, platform=platform) for p in parts]
        if composition_type == 'mixture':
            return mixture.MixtureModel(model_info, models)
        elif composition_type == 'product':
            from . import product
            P, S = models
            return product.ProductModel(model_info, P, S)
        else:
            raise ValueError('unknown mixture type %s'%composition_type)

    # If it is a python model, return it immediately
    if callable(model_info.Iq):
        return kernelpy.PyModel(model_info)

    numpy_dtype, fast, platform = parse_dtype(model_info, dtype)

    source = generate.make_source(model_info)
    if platform == "dll":
        #print("building dll", numpy_dtype)
        return kerneldll.load_dll(source, model_info, numpy_dtype)
    else:
        #print("building ocl", numpy_dtype)
        return kernelcl.GpuModel(source, model_info, numpy_dtype, fast=fast)

def precompile_dlls(path, dtype="double"):
    # type: (str, str) -> List[str]
    """
    Precompile the dlls for all builtin models, returning a list of dll paths.

    *path* is the directory in which to save the dlls.  It will be created if
    it does not already exist.

    This can be used when build the windows distribution of sasmodels
    which may be missing the OpenCL driver and the dll compiler.
    """
    numpy_dtype = np.dtype(dtype)
    if not os.path.exists(path):
        os.makedirs(path)
    compiled_dlls = []
    for model_name in list_models():
        model_info = load_model_info(model_name)
        source = generate.make_source(model_info)
        if source:
            old_path = kerneldll.DLL_PATH
            try:
                kerneldll.DLL_PATH = path
                dll = kerneldll.make_dll(source, model_info, dtype=dtype)
            finally:
                kerneldll.DLL_PATH = old_path
            compiled_dlls.append(dll)
    return compiled_dlls

def parse_dtype(model_info, dtype=None, platform=None):
    # type: (ModelInfo, str, str) -> (np.dtype, bool, str)
    """
    Interpret dtype string, returning np.dtype and fast flag.

    Possible types include 'half', 'single', 'double' and 'quad'.  If the
    type is 'fast', then this is equivalent to dtype 'single' with the
    fast flag set to True.
    """
    # Assign default platform, overriding ocl with dll if OpenCL is unavailable
    if platform is None:
        platform = "ocl"
    if platform=="ocl" and not HAVE_OPENCL:
        platform = "dll"

    # Check if type indicates dll regardless of which platform is given
    if dtype is not None and dtype.endswith('!'):
        platform = "dll"
        dtype = dtype[:-1]

    # Convert special type names "half", "fast", and "quad"
    fast = (dtype=="fast")
    if fast:
        dtype = "single"
    elif dtype=="quad":
        dtype = "longdouble"
    elif dtype=="half":
        dtype = "f16"

    # Convert dtype string to numpy dtype.
    if dtype is None:
        numpy_dtype = generate.F32 if platform=="ocl" and model_info.single else generate.F64
    else:
        numpy_dtype = np.dtype(dtype)

    # Make sure that the type is supported by opencl, otherwise use dll
    if platform=="ocl":
        env = kernelcl.environment()
        if not env.has_type(numpy_dtype):
            platform = "dll"
            if dtype is None:
                numpy_dtype = generate.F64

    return numpy_dtype, fast, platform<|MERGE_RESOLUTION|>--- conflicted
+++ resolved
@@ -1,19 +1,12 @@
 """
 Core model handling routines.
 """
-<<<<<<< HEAD
 from __future__ import print_function
 
 __all__ = [
     "list_models", "load_model", "load_model_info",
     "build_model", "precompile_dll",
     ]
-=======
-#__all__ = [
-#    "list_models", "load_model_info", "precompile_dll",
-#    "build_model", "make_kernel", "call_kernel", "call_ER_VR",
-#    ]
->>>>>>> fa800e72
 
 import os
 from os.path import basename, dirname, join as joinpath, splitext
@@ -34,14 +27,13 @@
     HAVE_OPENCL = False
 
 try:
-<<<<<<< HEAD
     from typing import List, Union, Optional, Any
     from .kernel import KernelModel
     from .modelinfo import ModelInfo
 except ImportError:
     pass
 
-=======
+try:
     np.meshgrid([])
     meshgrid = np.meshgrid
 except Exception:
@@ -51,7 +43,6 @@
             return np.meshgrid(*args)
         else:
             return [np.asarray(v) for v in args]
->>>>>>> fa800e72
 
 # TODO: refactor composite model support
 # The current load_model_info/build_model does not reuse existing model
@@ -71,24 +62,8 @@
     Return the list of available models on the model path.
     """
     root = dirname(__file__)
-    available_models = []
     files = sorted(glob(joinpath(root, 'models', "[a-zA-Z]*.py")))
-    if not files and os.name=='nt':
-        # Look inside library.zip on windows,
-        # being careful as the library stores only .pyc.
-        import zipfile
-        location = root[:root.find('.zip')+4]
-        zf = zipfile.ZipFile(location,'r')
-        for filepath in zf.namelist():
-            # directory structure in library.zip uses "/"
-            models_loc = "sasmodels/models"
-            if models_loc in filepath:
-                base = basename(filepath)[:-4]
-                # Careful with non-models.
-                if base[0] != "_":
-                    available_models.append(base)
-    else:
-        available_models = [basename(f)[:-3] for f in files]
+    available_models = [basename(f)[:-3] for f in files]
     return available_models
 
 def load_model(model_name, dtype=None, platform='ocl'):
